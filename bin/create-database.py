--- conflicted
+++ resolved
@@ -26,10 +26,6 @@
         'database.')
 
     parser.add_argument(
-<<<<<<< HEAD
-        '--landmark', action='append', type=str, dest='landmarkFinderNames',
-        choices=sorted(cl.NAME for cl in DEFAULT_LANDMARK_FINDER_CLASSES),
-=======
         '--sequence', action='append', dest='sequences',
         metavar='"id sequence"',
         help='Amino acid sequences to add to the database. The sequence id '
@@ -38,19 +34,13 @@
 
     parser.add_argument(
         '--landmark', action='append', dest='landmarkFinderNames',
-        choices=sorted(klass.NAME for klass in ALL_LANDMARK_FINDER_CLASSES),
->>>>>>> 0e6ce110
+        choices=sorted(cl.NAME for cl in DEFAULT_LANDMARK_FINDER_CLASSES),
         help='The name of a landmark finder to use. May be specified '
         'multiple times.')
 
     parser.add_argument(
-<<<<<<< HEAD
-        '--trig', action='append', type=str, dest='trigFinderNames',
+        '--trig', action='append', dest='trigFinderNames',
         choices=sorted(cl.NAME for cl in DEFAULT_TRIG_FINDER_CLASSES),
-=======
-        '--trig', action='append', dest='trigFinderNames',
-        choices=sorted(klass.NAME for klass in ALL_TRIG_FINDER_CLASSES),
->>>>>>> 0e6ce110
         help='The name of a trig point finder to use. May be specified '
         'multiple times.')
 
