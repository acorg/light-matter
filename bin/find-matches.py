#!/usr/bin/env python

import sys
from os.path import basename
import argparse

from dark.fasta import combineReads
from dark.reads import AARead

from light.database import Database, DatabaseSpecifier
<<<<<<< HEAD
from light.score import ALL_SCORE_CLASSES
=======
from light.significance import ALL_SIGNIFICANCE_CLASSES
>>>>>>> a4cf329e


if __name__ == '__main__':

    parser = argparse.ArgumentParser(
        description='Look up reads in a database.')

    parser.add_argument(
        '--fastaFile',
        help=('The name of the FASTA file containing the sequences that '
              'should be looked up.'))

    parser.add_argument(
        '--sequence', action='append', dest='sequences',
        metavar='"id sequence"',
        help=('Amino acid sequences to add to the set of reads to be looked '
              'up in the database. The sequence id will be the text up to the '
              'first space, if any, otherwise will be automatically '
              'assigned.'))

    parser.add_argument(
        '--significanceFraction', type=float, default=None,
        help=('The (float) fraction of all (landmark, trig point) pairs for a '
              'scannedRead that need to fall into the same histogram bucket '
              'for that bucket to be considered a significant match with a '
              'database title.'))

    parser.add_argument(
        '--significanceMethod', default=Database.DEFAULT_SIGNIFICANCE_METHOD,
        choices=[cls.__name__ for cls in ALL_SIGNIFICANCE_CLASSES],
        help=('The name of the method used to calculate which histogram bins '
              'are considered significant.'))

    parser.add_argument(
        '--scoreMethod', type=str, default=Database.DEFAULT_SCORE_METHOD,
        choices=[cls.__name__ for cls in ALL_SCORE_CLASSES],
        help=('The name of the method used to calculate the score of a '
              'histogram bin which is considered significant.'))

    parser.add_argument(
        '--human', default=False, action='store_true',
        help=('If True, produce human-readable output (this is useful when '
              'informally examining sequences from the command line). Do not '
              'print database parameters, and show detailed information about '
              'matches.'))

    parser.add_argument(
        '--printHistograms', default=False, action='store_true',
        help=('If True, and --human is specified, print details of histogram '
              'bin counts.'))

    parser.add_argument(
        '--printSequences', default=False, action='store_true',
        help=('If True, and --human is specified, print query and subject '
              'sequences.'))

    parser.add_argument(
        '--printFeatures', default=False, action='store_true',
        help=('If True, and --human is specified, print details of features '
              'found in query and subject sequences.'))

    databaseSpecifier = DatabaseSpecifier(allowInMemory=False)
    databaseSpecifier.addArgsToParser(parser)

    args = parser.parse_args()

    # Check for argument compatibility. It would be more friendly to
    # automatically turn on --human if any of --printHistograms or
    # --printSequences or --printFeatures is used, but I think that could
    # be confusing, so for now let's be strict.
    if ((args.printHistograms or args.printSequences or args.printFeatures)
            and not args.human):
        print >>sys.stderr, (
            '%s: If you specify --printHistograms or --printSequences or '
            '--printFeatures, you must also use --human.'
            % basename(sys.argv[0]))
        sys.exit(1)

    database = databaseSpecifier.getDatabaseFromArgs(args)
    reads = combineReads(args.fastaFile, args.sequences, readClass=AARead)
    significanceFraction = args.significanceFraction
    significanceMethod = args.significanceMethod
    scoreMethod = args.scoreMethod

    # Look up each read in the database and print its matches, either in
    # human-readable form or as JSON.
    if args.human:
        for count, read in enumerate(reads, start=1):
            result = database.find(
                read, significanceMethod=significanceMethod,
                scoreMethod=scoreMethod,
                significanceFraction=significanceFraction,
                storeFullAnalysis=True)

            result.print_(fp=sys.stdout,
                          printSequences=args.printSequences,
                          printFeatures=args.printFeatures,
                          printHistograms=args.printHistograms,
                          queryDescription='Query %d title' % count)
            if count > 1:
                print '---'
    else:
        database.saveParamsAsJSON()
        for read in reads:
            result = database.find(
                read, significanceFraction=significanceFraction)
            result.save()<|MERGE_RESOLUTION|>--- conflicted
+++ resolved
@@ -8,11 +8,8 @@
 from dark.reads import AARead
 
 from light.database import Database, DatabaseSpecifier
-<<<<<<< HEAD
 from light.score import ALL_SCORE_CLASSES
-=======
 from light.significance import ALL_SIGNIFICANCE_CLASSES
->>>>>>> a4cf329e
 
 
 if __name__ == '__main__':
