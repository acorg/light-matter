#!/usr/bin/env python

import sys
import argparse
from time import time
from scipy import stats
import matplotlib.pyplot as plt
from collections import defaultdict

from light.database import DatabaseSpecifier
from light.performance.query import queryDatabase

"""
REMARKS:
Z-scores are from Cerny et al., 2014, 'Evolution of Tertiary Structure of
Viral RNA Dependent Polymerases.'
The test files are:
Test1: gi|526245012|ref|YP_008320338.1| terminase large subunit
       [Paenibacillus phage phiIBB_Pl23]
Test2: Same as test 1, but split onto 70aa non-overlapping chunks.
Test3: Database: Bunyaviridae, S-segments, downloaded from ViPR, 8/10/2014
       Read: gb:AFD33438|gi:380042477|UniProtKB:H9BQP9|Organism:Amur virus
             NA33|Protein Name:nucleocapsid protein|Gene Symbol:S|Segment:S
Test4: Same as test 3, but read split onto 70aa non-overlapping chunks.
Test5 and Test6: The polymerase sequences described in Cerny et al., 2014.
"""

# GLOBALS:
# filenames
T1DB = 'performance/database/t1-db.fasta'
T1READ = 'performance/read/t1-read.fasta'

T2DB = 'performance/database/t2-db.fasta'
T2READ = 'performance/read/t2-read.fasta'

T3DB = 'performance/database/t3-db.fasta'
T3READ = 'performance/read/t3-read.fasta'

T4DB = 'performance/database/t4-db.fasta'
T4READ = 'performance/read/t4-read.fasta'

T56DB = 'performance/database/polymerase-db.fasta'
T56READ = 'performance/read/polymerase-queries.fasta'

# blast and z-scores
ORDER = ['2J7W', '4K6M', '1S49', '1NB6', '3OLB', '1XR7', '1XR6', '3CDW',
         '2E9Z', '3BSO', '3UQS', '1KHV', '2CKW', '1HI0', '3AXV', '2PUS',
         '2YI9', '2R7W', '1N35', '3V81', '1MU2']

ZSCORES = {'2J7W': [60, 42.9, 22.8, 20.5, 18.1, 18.2, 18.0, 18.0, 19.2, 20.5,
                    20.9, 18.7, 17.5, 14.8, 11.1, 8.4, 9.8, 8.9, 6.5, 4.7,
                    5.4],
           '4K6M': [42.9, 60, 21.7, 17.4, 16.8, 16.6, 16.5, 16.3, 17.2, 17.5,
                    17.7, 17.9, 15.0, 10.6, 7.7, 6.6, 6.7, 9.0, 4.0, 1.6, 4.0],
           '1S49': [22.8, 21.7, 60, 27.4, 25.3, 25.1, 24.8, 25.2, 26.5, 27.1,
                    28.0, 27.4, 24.7, 4.1, 14.8, 10.7, 13.9, 10.2, 10.2, 6.3,
                    7.9],
           '1NB6': [20.5, 17.4, 27.4, 60, 21.5, 20.9, 20.7, 21.0, 21.6, 23.8,
                    25.2, 24.3, 20.6, 16.4, 14.1, 9.5, 12.9, 10.5, 7.6, 6.5,
                    7.4],
           '3OLB': [18.1, 16.8, 25.3, 21.5, 60, 52.4, 52.2, 53.1, 41.5, 32.0,
                    31.1, 32.4, 30.4, 17.2, 14.0, 12.1, 12.4, 9.7, 7.8, 5.4,
                    6.2],
           '1XR7': [18.2, 16.6, 25.1, 20.9, 52.4, 60, 56.7, 52.4, 41.3, 32.3,
                    31.5, 33.0, 30.8, 17.0, 13.5, 12.1, 12.3, 9.4, 7.3, 5.5,
                    6.6],
           '1XR6': [18.0, 16.5, 24.8, 20.7, 52.2, 56.7, 60, 53.1, 41.0, 38.1,
                    31.2, 32.9, 30.8, 16.9, 13.6, 11.9, 12.1, 8.3, 7.1, 4.9,
                    6.8],
           '3CDW': [18.0, 16.3, 25.2, 21.0, 53.1, 52.4, 53.1, 60, 41.6, 31.8,
                    31.4, 33.0, 30.9, 17.7, 14.5, 12.6, 13.0, 8.4, 7.8, 4.8,
                    6.9],
           '2E9Z': [19.2, 17.2, 26.5, 21.6, 41.5, 41.3, 41.0, 41.6, 60, 32.4,
                    32.2, 23.4, 30.8, 15.7, 13.8, 12.9, 13.5, 9.3, 8.1, 5.3,
                    6.1],
           '3BSO': [20.5, 16.5, 27.1, 23.8, 32.0, 32.3, 38.1, 31.8, 32.4, 60,
                    51.0, 39.3, 39.1, 18.5, 13.2, 13.4, 15.5, 9.4, 7.9, 5.5,
                    7.6],
           '3UQS': [20.9, 17.7, 28.0, 25.2, 31.1, 31.5, 31.2, 31.4, 32.2, 51.0,
                    60, 42.7, 39.4, 19.1, 14.4, 13.3, 14.2, 9.1, 7.9, 5.7,
                    7.9],
           '1KHV': [18.7, 17.9, 27.4, 24.3, 32.4, 33.0, 32.9, 33.0, 32.4, 39.3,
                    42.7, 60, 43.9, 17.7, 14.9, 12.6, 14.0, 10.4, 8.1, 5.7,
                    6.5],
           '1HI0': [14.8, 10.6, 4.1, 16.4, 17.2, 17.0, 16.9, 17.7, 15.7, 18.5,
                    19.1, 17.7, 14.1, 60, 12.3, 9.5, 10.7, 9.9, 8.4, 3.8, 5.5],
           '3AVX': [11.1, 7.7, 14.8, 14.1, 14.0, 13.5, 13.6, 14.5, 13.8, 13.2,
                    14.4, 14.9, 12.6, 12.3, 60, 6.0, 7.7, 7.8, 8.0, 5.8, 7.7],
           '2PUS': [8.4, 6.6, 10.7, 9.5, 12.1, 12.1, 11.9, 12.6, 12.9, 13.4,
                    13.3, 12.6, 12.9, 9.5, 6.0, 60, 42.5, 4.6, 6.5, 2.8, 3.6],
           '2YI9': [9.8, 6.7, 13.9, 12.9, 12.4, 12.3, 12.1, 13.0, 13.5, 15.5,
                    14.2, 14.0, 13.2, 10.7, 7.7, 42.5, 60, 4.6, 6.6, 2.3, 4.3],
           '2R7W': [8.9, 9.0, 10.2, 10.5, 9.7, 9.4, 8.3, 8.4, 9.3, 9.4, 9.1,
                    10.4, 8.5, 9.9, 7.8, 4.6, 4.6, 60, 15.4, 4.0, 4.6],
           '1N35': [6.5, 4.0, 10.3, 7.6, 7.8, 7.3, 7.1, 7.8, 8.1, 7.9, 7.9,
                    8.1, 8.0, 8.4, 8.0, 6.5, 6.6, 15.4, 60, 5.9, 5.1],
           '3V81': [4.7, 1.6, 6.3, 6.5, 5.4, 5.5, 4.9, 4.8, 5.3, 5.5, 5.7, 5.7,
                    4.9, 3.8, 5.8, 2.8, 2.3, 4.0, 5.9, 60, 28.5],
           '1MU2': [5.4, 4.0, 7.9, 7.4, 6.2, 6.6, 6.8, 6.9, 6.1, 7.6, 7.9, 6.5,
                    7.4, 5.5, 7.7, 3.6, 4.3, 4.6, 5.1, 28.5, 60],
           }

BITSCORES = {'2J7W': [1328.15, 899.427, 46.2098, 0, 21.9422, 0, 0, 0, 0, 0,
                      20.0162, 0, 0, 20.0162, 0, 0, 0, 0, 0, 21.557,
                      19.631],
             '4K6M': [914.835, 1901.72, 41.5874, 0, 0, 0, 0, 0, 0, 0, 0, 0,
                      0, 0, 0, 0, 0, 20.4014, 21.557, 22.3274, 0],
             '1S49': [46.2098, 41.5874, 1268.83, 50.0618, 0, 21.1718,
                      24.2534, 0, 23.0978, 23.483, 20.4014, 25.7942, 0, 0,
                      0, 19.631, 23.8682, 24.6386, 20.7866, 0, 0],
             '1NB6': [0, 0, 50.0618, 1185.63, 0, 19.631, 0, 0, 29.6462, 0,
                      22.3274, 19.631, 0, 0, 0, 0, 0, 20.7866, 0, 0,
                      20.7866],
             '3OLB': [21.557, 0, 0, 0, 985.326, 554.288, 567.0, 719.153,
                      228.794, 55.8398, 55.8398, 69.3218, 0, 0, 0, 21.557,
                      20.4014, 21.1718, 21.557, 0, 0],
             '1XR7': [0, 0, 21.1718, 19.631, 554.288, 951.814, 840.877,
                      555.058, 218.394, 69.707, 68.1662, 52.7582, 0, 23.483,
                      0, 21.557, 19.2458, 21.557, 0, 0, 0],
             '1XR6': [0, 0, 24.2534, 0, 567.0, 840.877, 953.355, 572.392,
                      214.157, 69.3218, 63.929, 58.151, 0, 27.335, 0,
                      23.483, 21.557, 0, 0, 0, 0],
             '3CDW': [0, 0, 0, 0, 731.48, 571.622, 587.8, 978.393, 209.534,
                      51.9878, 61.2326, 58.5362, 0, 21.1718, 0, 19.2458, 0,
                      21.557, 19.2458, 0, 0],
             '2E9Z': [0, 0, 23.0978, 29.6462, 226.483, 218.394, 214.157,
                      209.149, 995.727, 61.2326, 51.9878, 47.3654, 0,
                      20.7866, 0, 0, 0, 19.631, 20.7866, 0, 23.0978],
             '3BSO': [0, 0, 23.483, 0, 55.8398, 69.707, 69.3218, 48.521,
                      61.2326, 1059.67, 619.002, 153.295, 0, 0, 0, 0, 0,
                      31.5722, 25.0238, 19.2458, 0],
             '3UQS': [20.4014, 23.8682, 20.4014, 22.3274, 55.4546, 68.5514,
                      63.929, 61.2326, 52.7582, 618.616, 1075.46, 152.525,
                      0, 0, 0, 0, 24.2534, 20.7866, 0, 22.3274, 0],
             '1KHV': [0, 19.631, 25.409, 31.187, 72.4034, 57.7658, 61.6178,
                      59.6918, 48.1358, 158.303, 162.155, 1076.62, 0, 0, 0,
                      20.0162, 0, 22.3274, 25.7942, 0, 23.8682],
             '1HI0': [20.0162, 0, 0, 0, 0, 23.483, 27.335, 0, 20.7866, 0, 0,
                      0, 0, 1385.93, 0, 0, 0, 19.631, 20.7866, 20.7866, 0],
             '3AVX': [0, 21.557, 21.557, 0, 25.7942, 26.1794, 26.1794,
                      25.7942, 24.6386, 0, 21.9422, 0, 0, 0, 0, 0, 0,
                      23.483, 0, 22.7126, 28.1054],
             '2PUS': [0, 0, 0, 0, 21.557, 21.557, 23.8682, 0, 0, 0, 0, 0,
                      0, 0, 0, 1748.02, 709.523, 20.7866, 0, 0, 0],
             '2YI9': [0, 0, 23.8682, 0, 20.4014, 0, 21.557, 0, 0, 0,
                      23.8682, 0, 0, 0, 0, 699.508, 1652.88, 25.409,
                      22.3274, 0, 20.7866],
             '2R7W': [0, 20.4014, 24.6386, 20.7866, 21.1718, 21.557, 0,
                      21.557, 0, 31.5722, 21.1718, 22.3274, 0, 0, 0,
                      20.7866, 25.409, 2261.88, 24.2534, 0, 0],
             '1N35': [0, 21.1718, 0, 0, 21.1718, 0, 0, 0, 20.7866, 25.0238,
                      0, 25.7942, 0, 20.7866, 0, 0, 22.3274, 23.8682,
                      2638.22, 21.9422, 0],
             '3V81': [21.557, 22.7126, 0, 0, 0, 0, 0, 0, 0, 0, 22.7126, 0,
                      0, 20.7866, 0, 0, 20.0162, 0, 21.9422, 1128.24,
                      690.649],
             '1MU2': [19.631, 0, 0, 20.7866, 0, 0, 0, 0, 23.0978, 0, 0,
                      23.8682, 0, 0, 0, 0, 20.7866, 0, 0, 691.419, 1137.48],
             }


def plot(x, y, read, scoreType, outputFile):
    """
    Make a scatterplot of the test results.

    @param x: a C{list} of the x coordinates (light matter score).
    @param y: a C{list} of the y coordinates (either z-score or bit score).
    @param filename: the C{str} filename where the image should be saved to.
    """
    plt.rcParams['font.family'] = 'Helvetica'
    fig = plt.figure(figsize=(7, 5))
    ax = fig.add_subplot(111)

    slope, intercept, rValue, pValue, se = stats.linregress(x, y)

    # plot
    plt.plot(x, y, 'o', markerfacecolor='blue', markeredgecolor='blue')
    if slope >= 0:
        col = 'green'
    else:
        col = 'red'
    plt.plot([0, max(x)], [intercept, slope * max(x) + intercept], '-',
             color=col)

    # labels
    ax.set_title('Read: %s, R^2: %.2f, SE: %.2f, slope: %.2f, p: %.2f' % (read,
                 rValue, se, slope, pValue))
    ax.set_ylabel(scoreType)
    ax.set_xlabel('Light matter score')

    # axes
    ax.spines['top'].set_linewidth(0.5)
    ax.spines['right'].set_linewidth(0.5)
    ax.spines['bottom'].set_linewidth(0.5)
    ax.spines['left'].set_linewidth(0.5)

    outputDir = '/'.join(outputFile.split('/')[0:-1])
    if len(outputDir) == 0:
        outputDir = '.'
    fig.savefig('%s/%s-%s.png' % (outputDir, read, scoreType))


class WriteMarkdownFile(object):
    """
    A class that writes results of tests to a file.

    @param outputFile: a C{str} filename where the output will be written to.
    """
    def __init__(self, outputFile, verbose):
        self.outputFile = outputFile
        self.verbose = verbose

    def open(self):
        self.openedFile = open(self.outputFile, 'w')

<<<<<<< HEAD
    def writeHeader(self, landmarkNames, trigNames, maxDistance, minDistance,
                    limitPerLandmark, bucketFactor):
        self.openedFile.write('Title:\nDate:\nCategory: light-matter\nTags: '
                              'light-matter, benchmarking\nSummary: '
                              'Performance and sensitivity testing\n\n'
                              '#####Database arguments:</b> '
                              'Landmarks: %s, trig points: %s, '
                              'maxDistance: %s, minDistance: %s '
                              'limitPerLandmark: %s, bucketFactor %f\n\n' %
                              (landmarkNames, trigNames,
                               maxDistance, minDistance,
                               limitPerLandmark, bucketFactor))
=======
    def writeHeader(self, landmark, trig, maxDistance, minDistance,
                    limitPerLandmark, distanceScale):
        self.openedFile.write('Title:\nDate:\nCategory: light-matter\nTags: '
                              'light-matter, benchmarking\nSummary: '
                              'Performance and sensitivity testing\n\n'
                              '#####Database arguments:</b> Landmarks: %s, '
                              'trig points: %s, maxDistance: %s, '
                              'minDistance: %s '
                              'limitPerLandmark: %s, distanceScale %f\n\n' %
                              ([i.NAME for i in landmarkClasses],
                               [i.NAME for i in trigClasses],
                               args.maxDistance, args.minDistance,
                               args.limitPerLandmark, args.distanceScale))
>>>>>>> 525112de

    def writeTest(self, testName, testResult, time, readNr):
        """
        Collect and print the test result.

        @param testName: the C{str} name of the test.
        @param testResult: a C{dict} of test results.
        @param time: the C{float} time it took to run the test.
        """
        self.openedFile.write('####%s\n\nRun in %.2f seconds.\n%d reads out '
                              'of %d matched.\n\n' % (testName, time,
                                                      len(testResult), readNr))
        for read in testResult:
            self.openedFile.write('Read %s matched %d subjects.\n\n' % (
                                  read, len(testResult[read])))
        if self.verbose:
            for read in testResult:
                for match in testResult[read]:
                    self.openedFile.write('Query: %s, Subject: %s, Score: %d '
                                          '\n\n' % (read, match,
                                                    testResult[read][match]))
        if testName[0] == '5':
            for readName in ORDER:
                self.openedFile.write('![readName](images/%s-z.png)\n\n' % (
                                      readName))
        elif testName[0] == '6':
            for readName in ORDER:
                self.openedFile.write('![readName](images/%s-bit.png)\n\n' % (
                                      readName))

    def close(self):
        self.openedFile.close()

if __name__ == '__main__':
    startTime = time()

    parser = argparse.ArgumentParser(
        description=('A script to run a set of performance and sensitivity '
                     'tests and generates a HTML file with the results.'))

    parser.add_argument(
        '--outputFile', required=True, default='index.md',
        help='The filename where the output will be written to.')

    parser.add_argument(
<<<<<<< HEAD
        '--significanceFraction', type=float, default=None,
        help='The (float) fraction of all (landmark, trig point) pairs for a '
        'scannedRead that need to fall into the same histogram bucket for '
        'that bucket to be considered a significant match with a database '
        'title.')
=======
        '--landmark', action='append', type=str, dest='landmarkFinderNames',
        choices=sorted(klass.NAME for klass in ALL_LANDMARK_CLASSES),
        help='The name of a landmark finder to use. May be specified '
        'multiple times.')

    parser.add_argument(
        '--trig', action='append', type=str, dest='trigFinderNames',
        choices=sorted(klass.NAME for klass in ALL_TRIG_CLASSES),
        help='The name of a trig point finder to use. May be specified '
        'multiple times.')

    parser.add_argument(
        '--limitPerLandmark', type=int, default=None,
        help='A limit on the number of pairs to yield per landmark per read.')

    parser.add_argument(
        '--maxDistance', type=int, default=None,
        help='The maximum distance permitted between yielded pairs.')
    parser.add_argument(
        '--minDistance', type=int, default=None,
        help='The minimum distance permitted between yielded pairs.')

    parser.add_argument(
        '--distanceScale', type=float, default=1.1,
        help=('A factor by which the distance between a landmark and a trig '
              'point is divided, to reduce sensitivity to small differences '
              'in distance.'))
>>>>>>> 525112de

    parser.add_argument(
        '--verbose', default=False, action='store_true',
        help=('If True, information about each matching read will be written '
              'out.'))

    databaseSpecifier = DatabaseSpecifier(allowInMemory=False)
    databaseSpecifier.addArgsToParser(parser)

    args = parser.parse_args()

    # start writing to file
    writer = WriteMarkdownFile(args.outputFile, args.verbose)
    writer.open()
    writer.writeHeader(args.landmarkFinderNames, args.trigFinderNames,
                       args.maxDistance, args.minDistance,
                       args.limitPerLandmark, args.distanceScale)

    # run tests
    # 1) A complete sequence must match itself:
    oneStart = time()
    print >>sys.stderr, '1) A complete sequence must find itself.'
<<<<<<< HEAD
    database = databaseSpecifier.getDatabaseFromArgs(args)
    oneResult = queryDatabase(T1DB, T1READ, database,
                              significanceFraction=args.significanceFraction)
=======
    oneResult = queryDatabase(T1DB, T1READ, landmarkClasses,
                              trigClasses, args.limitPerLandmark,
                              args.maxDistance, args.minDistance,
                              args.distanceScale)
>>>>>>> 525112de
    oneTime = time() - oneStart
    writer.writeTest('1) A complete sequence must match itself', oneResult,
                     oneTime, 1)

    # 2) Reads made from a sequence must match itself:
    twoStart = time()
    print >>sys.stderr, '2) Reads made from a sequence must match itself.'
<<<<<<< HEAD
    database = databaseSpecifier.getDatabaseFromArgs(args)
    twoResult = queryDatabase(T2DB, T2READ, database,
                              significanceFraction=args.significanceFraction)
=======
    twoResult = queryDatabase(T2DB, T2READ, landmarkClasses,
                              trigClasses, args.limitPerLandmark,
                              args.maxDistance, args.minDistance,
                              args.distanceScale)
>>>>>>> 525112de
    twoTime = time() - twoStart
    writer.writeTest('2) Reads made from a sequence must match itself',
                     twoResult, twoTime, 9)

    # 3) A sequence must find related sequences:
    threeStart = time()
    print >>sys.stderr, '3) A sequence must match related sequences.'
<<<<<<< HEAD
    database = databaseSpecifier.getDatabaseFromArgs(args)
    threeResult = queryDatabase(T3DB, T3READ, database,
                                significanceFraction=args.significanceFraction)
=======
    threeResult = queryDatabase(T3DB, T3READ, landmarkClasses,
                                trigClasses, args.limitPerLandmark,
                                args.maxDistance, args.minDistance,
                                args.distanceScale)
>>>>>>> 525112de
    threeTime = time() - threeStart
    writer.writeTest('3) A sequence must find related sequences', threeResult,
                     threeTime, 1)

    # 4) Reads made from a sequence must match related sequences:
    fourStart = time()
    print >>sys.stderr, ('4) Reads made from a sequence must match related '
                         'sequences.')
<<<<<<< HEAD
    database = databaseSpecifier.getDatabaseFromArgs(args)
    fourResult = queryDatabase(T4DB, T4READ, database,
                               significanceFraction=args.significanceFraction)
=======
    fourResult = queryDatabase(T4DB, T4READ, landmarkClasses,
                               trigClasses, args.limitPerLandmark,
                               args.maxDistance, args.minDistance,
                               args.distanceScale)
>>>>>>> 525112de
    fourTime = time() - fourStart
    fourTitle = '4) Reads made from a sequence must match related sequences'
    writer.writeTest(fourTitle, fourResult, fourTime, 7)

    # 5) The Z-scores and light matter score must correlate:
    # 6) The BLASTp bit scores and light matter scores must correlate:
    fiveSixStart = time()
    print >>sys.stderr, ('5) The Z-scores and light matter score must '
                         'correlate.')
    print >>sys.stderr, ('6) The BLASTp bit scores and light matter scores '
                         'must correlate.')
<<<<<<< HEAD
    database = databaseSpecifier.getDatabaseFromArgs(args)
    fiveSixResult = queryDatabase(
        T56DB, T56READ, database,
        significanceFraction=args.significanceFraction)
=======
    fiveSixResult = queryDatabase(T56DB, T56READ, landmarkClasses,
                                  trigClasses, args.limitPerLandmark,
                                  args.maxDistance, args.minDistance,
                                  args.distanceScale)
>>>>>>> 525112de
    fiveSixTime = time() - fiveSixStart
    sTitle = '6) The BLASTp bit scores and light matter scores must correlate'
    writer.writeTest('5) The Z-scores and light matter score must correlate',
                     fiveSixResult, fiveSixTime, 20)
    writer.writeTest(sTitle, fiveSixResult, fiveSixTime, 20)

    # Prepare results for plotting, and plot.
    fiveSixList = defaultdict(list)
    for read in fiveSixResult:
        for subjectName in ORDER:
            try:
                score = fiveSixResult[read][subjectName]
            except KeyError:
                score = 0
            fiveSixList[read].append(score)

    for read in fiveSixList:
        plot(fiveSixList[read], ZSCORES[read], read, 'Z-score',
             args.outputFile)
        plot(fiveSixList[read], BITSCORES[read], read, 'Bit-score',
             args.outputFile)

    # close file
    writer.close()<|MERGE_RESOLUTION|>--- conflicted
+++ resolved
@@ -213,34 +213,18 @@
     def open(self):
         self.openedFile = open(self.outputFile, 'w')
 
-<<<<<<< HEAD
     def writeHeader(self, landmarkNames, trigNames, maxDistance, minDistance,
-                    limitPerLandmark, bucketFactor):
+                    limitPerLandmark, distanceScale):
         self.openedFile.write('Title:\nDate:\nCategory: light-matter\nTags: '
                               'light-matter, benchmarking\nSummary: '
                               'Performance and sensitivity testing\n\n'
                               '#####Database arguments:</b> '
                               'Landmarks: %s, trig points: %s, '
                               'maxDistance: %s, minDistance: %s '
-                              'limitPerLandmark: %s, bucketFactor %f\n\n' %
+                              'limitPerLandmark: %s, distanceScale %f\n\n' %
                               (landmarkNames, trigNames,
                                maxDistance, minDistance,
-                               limitPerLandmark, bucketFactor))
-=======
-    def writeHeader(self, landmark, trig, maxDistance, minDistance,
-                    limitPerLandmark, distanceScale):
-        self.openedFile.write('Title:\nDate:\nCategory: light-matter\nTags: '
-                              'light-matter, benchmarking\nSummary: '
-                              'Performance and sensitivity testing\n\n'
-                              '#####Database arguments:</b> Landmarks: %s, '
-                              'trig points: %s, maxDistance: %s, '
-                              'minDistance: %s '
-                              'limitPerLandmark: %s, distanceScale %f\n\n' %
-                              ([i.NAME for i in landmarkClasses],
-                               [i.NAME for i in trigClasses],
-                               args.maxDistance, args.minDistance,
-                               args.limitPerLandmark, args.distanceScale))
->>>>>>> 525112de
+                               limitPerLandmark, distanceScale))
 
     def writeTest(self, testName, testResult, time, readNr):
         """
@@ -286,41 +270,11 @@
         help='The filename where the output will be written to.')
 
     parser.add_argument(
-<<<<<<< HEAD
         '--significanceFraction', type=float, default=None,
         help='The (float) fraction of all (landmark, trig point) pairs for a '
         'scannedRead that need to fall into the same histogram bucket for '
         'that bucket to be considered a significant match with a database '
         'title.')
-=======
-        '--landmark', action='append', type=str, dest='landmarkFinderNames',
-        choices=sorted(klass.NAME for klass in ALL_LANDMARK_CLASSES),
-        help='The name of a landmark finder to use. May be specified '
-        'multiple times.')
-
-    parser.add_argument(
-        '--trig', action='append', type=str, dest='trigFinderNames',
-        choices=sorted(klass.NAME for klass in ALL_TRIG_CLASSES),
-        help='The name of a trig point finder to use. May be specified '
-        'multiple times.')
-
-    parser.add_argument(
-        '--limitPerLandmark', type=int, default=None,
-        help='A limit on the number of pairs to yield per landmark per read.')
-
-    parser.add_argument(
-        '--maxDistance', type=int, default=None,
-        help='The maximum distance permitted between yielded pairs.')
-    parser.add_argument(
-        '--minDistance', type=int, default=None,
-        help='The minimum distance permitted between yielded pairs.')
-
-    parser.add_argument(
-        '--distanceScale', type=float, default=1.1,
-        help=('A factor by which the distance between a landmark and a trig '
-              'point is divided, to reduce sensitivity to small differences '
-              'in distance.'))
->>>>>>> 525112de
 
     parser.add_argument(
         '--verbose', default=False, action='store_true',
@@ -343,16 +297,9 @@
     # 1) A complete sequence must match itself:
     oneStart = time()
     print >>sys.stderr, '1) A complete sequence must find itself.'
-<<<<<<< HEAD
     database = databaseSpecifier.getDatabaseFromArgs(args)
     oneResult = queryDatabase(T1DB, T1READ, database,
                               significanceFraction=args.significanceFraction)
-=======
-    oneResult = queryDatabase(T1DB, T1READ, landmarkClasses,
-                              trigClasses, args.limitPerLandmark,
-                              args.maxDistance, args.minDistance,
-                              args.distanceScale)
->>>>>>> 525112de
     oneTime = time() - oneStart
     writer.writeTest('1) A complete sequence must match itself', oneResult,
                      oneTime, 1)
@@ -360,16 +307,9 @@
     # 2) Reads made from a sequence must match itself:
     twoStart = time()
     print >>sys.stderr, '2) Reads made from a sequence must match itself.'
-<<<<<<< HEAD
     database = databaseSpecifier.getDatabaseFromArgs(args)
     twoResult = queryDatabase(T2DB, T2READ, database,
                               significanceFraction=args.significanceFraction)
-=======
-    twoResult = queryDatabase(T2DB, T2READ, landmarkClasses,
-                              trigClasses, args.limitPerLandmark,
-                              args.maxDistance, args.minDistance,
-                              args.distanceScale)
->>>>>>> 525112de
     twoTime = time() - twoStart
     writer.writeTest('2) Reads made from a sequence must match itself',
                      twoResult, twoTime, 9)
@@ -377,16 +317,9 @@
     # 3) A sequence must find related sequences:
     threeStart = time()
     print >>sys.stderr, '3) A sequence must match related sequences.'
-<<<<<<< HEAD
     database = databaseSpecifier.getDatabaseFromArgs(args)
     threeResult = queryDatabase(T3DB, T3READ, database,
                                 significanceFraction=args.significanceFraction)
-=======
-    threeResult = queryDatabase(T3DB, T3READ, landmarkClasses,
-                                trigClasses, args.limitPerLandmark,
-                                args.maxDistance, args.minDistance,
-                                args.distanceScale)
->>>>>>> 525112de
     threeTime = time() - threeStart
     writer.writeTest('3) A sequence must find related sequences', threeResult,
                      threeTime, 1)
@@ -395,16 +328,9 @@
     fourStart = time()
     print >>sys.stderr, ('4) Reads made from a sequence must match related '
                          'sequences.')
-<<<<<<< HEAD
     database = databaseSpecifier.getDatabaseFromArgs(args)
     fourResult = queryDatabase(T4DB, T4READ, database,
                                significanceFraction=args.significanceFraction)
-=======
-    fourResult = queryDatabase(T4DB, T4READ, landmarkClasses,
-                               trigClasses, args.limitPerLandmark,
-                               args.maxDistance, args.minDistance,
-                               args.distanceScale)
->>>>>>> 525112de
     fourTime = time() - fourStart
     fourTitle = '4) Reads made from a sequence must match related sequences'
     writer.writeTest(fourTitle, fourResult, fourTime, 7)
@@ -416,17 +342,10 @@
                          'correlate.')
     print >>sys.stderr, ('6) The BLASTp bit scores and light matter scores '
                          'must correlate.')
-<<<<<<< HEAD
     database = databaseSpecifier.getDatabaseFromArgs(args)
     fiveSixResult = queryDatabase(
         T56DB, T56READ, database,
         significanceFraction=args.significanceFraction)
-=======
-    fiveSixResult = queryDatabase(T56DB, T56READ, landmarkClasses,
-                                  trigClasses, args.limitPerLandmark,
-                                  args.maxDistance, args.minDistance,
-                                  args.distanceScale)
->>>>>>> 525112de
     fiveSixTime = time() - fiveSixStart
     sTitle = '6) The BLASTp bit scores and light matter scores must correlate'
     writer.writeTest('5) The Z-scores and light matter score must correlate',
