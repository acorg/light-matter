--- conflicted
+++ resolved
@@ -17,13 +17,5 @@
 			"follow_symlinks": true,
 			"path": "."
 		}
-<<<<<<< HEAD
-    ]
-=======
-	],
-	"settings":
-	{
-		"python_interpreter": "$VIRTUAL_ENV/bin/python"
-	}
->>>>>>> 61068e25
+]
 }