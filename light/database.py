--- conflicted
+++ resolved
@@ -84,19 +84,11 @@
         for landmark, trigPoint in scannedSubject.getPairs(
                 limitPerLandmark=self.limitPerLandmark,
                 maxDistance=self.maxDistance):
-<<<<<<< HEAD
-            key = '%s:%s:%s' % (landmark.hashkey(), trigPoint.hashkey(),
-                                landmark.offset - trigPoint.offset)
+            key = self.key(landmark, trigPoint)
             self.d[key].append({
                 'subjectIndex': subjectIndex,
                 'offset': landmark.offset,
             })
-=======
-            key = self.key(landmark, trigPoint)
-            self.d[key].append({"subjectIndex": subjectIndex,
-                                "offset": landmark.offset,
-                                })
->>>>>>> fc6b348e
 
     def __str__(self):
         return '%s: %d sequences, %d residues, %d hashes, %.2f%% coverage' % (
