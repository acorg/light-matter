--- conflicted
+++ resolved
@@ -1,6 +1,6 @@
 import sys
 from collections import defaultdict
-from ujson import dump, load
+from ujson import dump, dumps, load
 from hashlib import sha256
 from operator import attrgetter
 
@@ -94,7 +94,6 @@
                 limitPerLandmark=self.limitPerLandmark,
                 maxDistance=self.maxDistance):
             key = self.key(landmark, trigPoint)
-<<<<<<< HEAD
             value = {
                 'subjectIndex': subjectIndex,
                 'offset': landmark.offset,
@@ -103,12 +102,6 @@
                 self.d[key].append(value)
             except KeyError:
                 self.d[key] = [value]
-=======
-            self.d[key].append({
-                'subjectIndex': subjectIndex,
-                'offset': landmark.offset,
-            })
->>>>>>> fdc2b138
 
     def __str__(self):
         return '%s: %d sequences, %d residues, %d hashes, %.2f%% coverage' % (
@@ -123,7 +116,7 @@
         @param fp: A file pointer.
         @return: The C{fp} we were passed (this is useful in testing).
         """
-        dump({
+        print >>fp, dumps({
             'checksum': self.checksum(),
             'landmarkFinderClasses': [
                 klass.NAME for klass in self.landmarkFinderClasses],
@@ -134,7 +127,7 @@
             'subjectCount': self.subjectCount,
             'totalResidues': self.totalResidues,
             'totalCoveredResidues': self.totalCoveredResidues,
-        }, fp)
+        })
 
         return fp
 
