--- conflicted
+++ resolved
@@ -140,13 +140,8 @@
                             'subjectOffset': subjectDict['offset'],
                             'readOffset': landmark.offset,
                         },
-<<<<<<< HEAD
                         subjectDict['subjectIndex'], landmarkLength, key)
-        result.finalize()
-=======
-                        subjectDict['subjectIndex'])
         result.finalize(aboveMeanThreshold)
->>>>>>> 706d4b7b
         return result
 
     def save(self, fp=sys.stdout):
