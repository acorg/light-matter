--- conflicted
+++ resolved
@@ -1074,7 +1074,6 @@
     ax.spines['left'].set_linewidth(0)
 
 
-<<<<<<< HEAD
 def featureComparison(aaSequence, ssSequence, **kwargs):
     """
     A function which provides plotting options for sequences, given the
@@ -1182,7 +1181,8 @@
     ax.xaxis.grid()
     ax.set_ylim(-0.1, len(yticks) - 1 + 0.1)
     ax.set_xlim(0, len(aaSequence.sequence))
-=======
+
+
 class SequenceFeatureAnalysis:
     """
     Analyze a sequence for its features and provide methods to plot and
@@ -1358,5 +1358,4 @@
         for name in self.landmarksNotFound | self.trigPointsNotFound:
             unique[name] = set()
 
-        return unique
->>>>>>> 005a1f62
+        return unique