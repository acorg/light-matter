from __future__ import division

from warnings import warn
from random import uniform
import matplotlib.pyplot as plt
from matplotlib import patches, gridspec
import numpy as np
from operator import attrgetter
from textwrap import fill
from collections import defaultdict
from math import log10

from light.backend import Backend
from light.colors import colors
from light.database import DatabaseSpecifier
from light.features import Landmark
from light.hsp import normalizeBin
from light.landmarks import ALL_LANDMARK_CLASSES
from light.parameters import FindParameters
from light.performance.overlap import CalculateOverlap
from light.performance import affinity
from light.bin_score import ALL_BIN_SCORE_CLASSES, histogramBinFeatures
from light.string import MultilineString
from light.significance import (
    Always, HashFraction, MaxBinHeight, MeanBinHeight)
from light.trig import ALL_TRIG_CLASSES

from dark.dimension import dimensionalIterator
from dark.fasta import FastaReads
from dark.reads import AAReadWithX

# Number of characters at which to wrap long lines in titles.
FILL_WIDTH = 120

ALL_FEATURES = [
    (feature.SYMBOL, feature.NAME) for feature in
    sorted(ALL_LANDMARK_CLASSES + ALL_TRIG_CLASSES,
           key=attrgetter('NAME'))]

# From http://www.randalolson.com/2014/06/28/how-to-make-beautiful-data-\
# visualizations-in-python-with-matplotlib/
#
# These are the "Tableau 20" colors as RGB.
TABLEAU20 = [
    (31, 119, 180), (174, 199, 232), (255, 127, 14), (255, 187, 120),
    (44, 160, 44), (152, 223, 138), (214, 39, 40), (255, 152, 150),
    (148, 103, 189), (197, 176, 213), (140, 86, 75), (196, 156, 148),
    (227, 119, 194), (247, 182, 210), (127, 127, 127), (199, 199, 199),
    (188, 189, 34), (219, 219, 141), (23, 190, 207), (158, 218, 229)]

# Scale the above RGB values to the [0, 1] range, the format matplotlib
# accepts.
for i in range(len(TABLEAU20)):
    r, g, b = TABLEAU20[i]
    TABLEAU20[i] = (r / 255.0, g / 255.0, b / 255.0)

# Make sure we have enough colors for our set of features.
assert len(ALL_FEATURES) <= len(TABLEAU20)

# The following maps from feature symbol to matplotlib color.
COLORS = dict(zip([feature[0] for feature in ALL_FEATURES], TABLEAU20))


def legendHandles(names):
    """
    Make a set of handles for a legend showing feature names and colors.

    @param names: A C{set} of C{light.features.Feature} instance names
        that should appear in the legend.
    @return: A C{list} of matplotlib C{Patch} instances for a legend.
    """
    return [patches.Patch(color=COLORS[symbol], label=name)
            for (symbol, name) in ALL_FEATURES if name in names]


def _rectangularPanel(rows, cols, title, makeSubPlot, equalizeXAxes=False,
                      equalizeYAxes=False, includeUpper=True,
                      includeLower=True, includeDiagonal=True, saveAs=False,
                      showFigure=True):
    """
    Create a rectangular panel of plots.

    @param rows: The C{int} number of rows that will appear in the panel.
    @param cols: The C{int} number of columns that will appear in the panel.
    @param title: A C{str} title for the figure.
    @param makeSubPlot: A function that accepts three arguments (an C{int} row,
        an C{int} column, and a matplotlib axes instance), which creates a
        sub-plot using the passed axes, and which returns a C{dict}
        containing information ('maxX', 'minX', 'maxY', 'minY', and an optional
        'title') about the created plot or C{None} if no plot should be shown
        in the given (row, col) location.
    @param equalizeXAxes: if C{True}, adjust the X axis on each sub-plot
        to cover the same range (the maximum range of all sub-plots).
    @param equalizeYAxes: if C{True}, adjust the Y axis on each sub-plot
        to cover the same range (the maximum range of all sub-plots).
    @param includeUpper: If C{True} make calls to makeSubPlot for the
        upper triangle part of the C{rows} by C{cols} rectangle, when the row
        index is less than the column index. (Probably only useful for a square
        panel.) If C{False}, those sub-plots will be empty.
    @param includeLower: Like includeUpper, but for the lower triangle.
    @param includeDiagonal: Like includeUpper and includeLower, but for
        sub-plots on the diagonal.
    @param saveAs: A C{str} name for the file that the figure will be saved to.
    @param showFigure: If C{True} show the figure.
    """
    figure, ax = plt.subplots(rows, cols, squeeze=False, figsize=(150, 100))
    subplots = {}

    for row, col in dimensionalIterator((rows, cols)):
        if ((row < col and not includeUpper) or
                (row > col and not includeLower) or
                (row == col) and not includeDiagonal):
            subplots[(row, col)] = None
        else:
            subplots[(row, col)] = makeSubPlot(row, col, ax[row][col])

    if equalizeXAxes or equalizeYAxes:
        nonEmpty = [x for x in iter(subplots.values()) if x]
        title += '\n'
        if equalizeXAxes:
            maxX = max(subplot['maxX'] for subplot in nonEmpty)
            minX = min(subplot['minX'] for subplot in nonEmpty)
            title += 'X range: %s to %s' % (minX, maxX)
            if equalizeYAxes:
                title += ', '
        if equalizeYAxes:
            maxY = max(subplot['maxY'] for subplot in nonEmpty)
            minY = min(subplot['minY'] for subplot in nonEmpty)
            title += 'Y range: %s to %s' % (minY, maxY)

    # Post-process graphs to adjust axes, etc.
    for (row, col), subplot in subplots.items():
        a = ax[row][col]
        if subplot:
            try:
                subTitle = subplots[(row, col)]['title']
            except KeyError:
                # No title, no problem.
                pass
            else:
                a.set_title(fill(subTitle, 50), fontsize=10)
            if equalizeXAxes:
                a.set_xlim([minX, maxX])
                a.set_xticks([])
            if equalizeYAxes:
                a.set_ylim([minY, maxY])
                a.set_yticks([])
        else:
            # This subplot is not displayed.
            a.axis('off')

    figure.suptitle(title, fontsize=20)
    if saveAs:
        figure.set_size_inches(150, 100, forward=True, dpi=(300))
        figure.savefig(saveAs)
    if showFigure:
        figure.show()


def plotHistogramPanel(sequences, equalizeXAxes=True, equalizeYAxes=False,
                       findParams=None, showUpper=True, showLower=False,
                       showDiagonal=True, showMean=False, showMedian=False,
                       showStdev=False, showSignificanceCutoff=False,
                       showSignificantBins=True, saveAs=False, showFigure=True,
                       **kwargs):
    """
    Plot a square panel of histograms of matching hash offset deltas between
    all pairs of passed sequences.

    @param sequences: Either A C{str} filename of sequences to consider or
        a C{light.reads.Reads} instance.
    @param equalizeXAxes: if C{True}, adjust the X axis on each sub-plot
        to cover the same range (the maximum range of all sub-plots).
    @param equalizeYAxes: if C{True}, adjust the Y axis on each sub-plot
        to cover the same range (the maximum range of all sub-plots).
    @param findParams: A C{light.parameters.FindParameters} instance or
        C{None}, to use the default find parameters.
    @param showUpper: If C{True}, show the sub-plots in the upper triangle.
        of the panel.
    @param showLower: If C{True}, show the sub-plots in the lower triangle.
        of the panel.
    @param showDiagonal: If C{True}, show the sub-plots on the diagonal.
        of the panel.
    @param showMean: If C{True} the mean will be plotted in red.
    @param showMedian: If C{True} the median will be plotted in orange.
    @param showStdev: If C{True} the standard deviation from the mean will be
        plotted in magenta.
    @param showSignificanceCutoff: If C{True} the significanceCutoff will be
        plotted in green.
    @param showSignificantBins: If C{True} the significant bins will be plotted
        in red.
    @param saveAs: A C{str} name for the file that the figure will be saved to.
    @param showFigure: If C{True} show the figure.
    @param kwargs: See C{database.DatabaseSpecifier.getDatabaseFromKeywords}
        for additional keywords, all of which are optional.
    @return: The C{light.result.Result} from running the database find.
    """
    if isinstance(sequences, str):
        reads = list(FastaReads(sequences, readClass=AAReadWithX,
                     upperCase=True))
    else:
        reads = list(sequences)
    nReads = len(reads)
    # Make a new database. For now we don't allow an existing database to
    # be passed as we're going to use subject indices from 0 to nReads-1.
    # This shortcoming can be removed later.
    specifier = DatabaseSpecifier(allowInMemory=False)
    database = specifier.getDatabaseFromKeywords(subjects=reads, **kwargs)

    def makeSubPlot(row, col, ax):
        """
        @param row: The C{int} panel row.
        @param col: The C{int} panel column.
        @param ax: The matplotlib axis for the sub-plot.
        """
        return plotHistogram(reads[row], reads[col],
                             findParams=findParams, readsAx=ax,
                             showMean=showMean, showMedian=showMedian,
                             showStdev=showStdev,
                             showSignificanceCutoff=showSignificanceCutoff,
                             showSignificantBins=showSignificantBins,
                             database=database)

    return _rectangularPanel(
        nReads, nReads, 'Histogram panel', makeSubPlot,
        equalizeXAxes=equalizeXAxes, equalizeYAxes=equalizeYAxes,
        includeUpper=showUpper, includeLower=showLower,
        includeDiagonal=showDiagonal, saveAs=saveAs, showFigure=showFigure)


def plotHistogram(query, subject, findParams=None, readsAx=None,
                  showMean=False, showMedian=False, showStdev=False,
                  showSignificanceCutoff=False, showSignificantBins=False,
                  customColors=None, **kwargs):
    """
    Plot a histogram of matching hash offset deltas between a query and a
    subject.

    @param query: an AAReadWithX instance of the sequence of the query.
    @param subject: either an AAReadWithX instance of the sequence of the
        subject or a C{str} subject index in the database.
    @param findParams: A C{light.parameters.FindParameters} instance or
        C{None}, to use the default find parameters.
    @param readsAx: If not None, use this as the subplot for displaying reads.
    @param showMean: If C{True} the mean will be plotted in red.
    @param showMedian: If C{True} the median will be plotted in orange.
    @param showStdev: If C{True} the standard deviation from the mean will be
        plotted in magenta.
    @param showSignificanceCutoff: If C{True} the significanceCutoff will be
        plotted in green.
    @param showSignificantBins: If C{True} the significant bins will be plotted
        in red.
    @param customColors: A C{dict} where the key is an C{int} histogram bin
        index and the values are colors in which the bin should be plotted as.
    @param kwargs: See C{database.DatabaseSpecifier.getDatabaseFromKeywords}
        for additional keywords, all of which are optional.
    @return: The C{light.result.Result} from running the database find.
    @raises IndexError: If C{subject} is an C{int} and that index does not
        exist in the database.
    """
    database = DatabaseSpecifier().getDatabaseFromKeywords(**kwargs)

    customColors = customColors or {}

    if isinstance(subject, str):
        subjectIndex = subject
        subject = database.getSubjectByIndex(subjectIndex)
    else:
        _, subjectIndex, subjectHashCount = database.addSubject(subject)

    result = database.find(query, findParams, storeFullAnalysis=True)

    try:
        histogram = result.analysis[subjectIndex]['histogram']
    except KeyError:
        print('Query %r and subject %r had no hashes in common.' % (
            query.id, subject.id))
    else:
        counts = [len(bin) for bin in histogram.bins]
        nBins = len(histogram.bins)
        centers = np.linspace(histogram.min, histogram.max, nBins,
                              endpoint=False)
        title = fill('%s vs %s' % (query.id, subject.id), FILL_WIDTH)

        if readsAx is None:
            fig = plt.figure()
            readsAx = fig.add_subplot(111)
            readsAx.set_title(title, fontsize=30)
            readsAx.set_xlabel('Offset delta (subject - query)', fontsize=14)
            readsAx.xaxis.tick_bottom()

        for binIndex, bin_ in enumerate(histogram.bins):
            readsAx.vlines(centers[binIndex], 0.0, counts[binIndex],
                           color=customColors.get(binIndex, 'black'),
                           linewidth=2)

        if showSignificantBins:
            significanceMethod = findParams.significanceMethod
            minHashCount = min(result.queryHashCount, subjectHashCount)

            if significanceMethod == 'Always':
                significance = Always()
            elif significanceMethod == 'HashFraction':
                significance = HashFraction(
                    histogram, minHashCount, findParams.significanceFraction)
            elif significanceMethod == 'MaxBinHeight':
                significance = MaxBinHeight(histogram, query, result.connector)
            elif significanceMethod == 'MeanBinHeight':
                significance = MeanBinHeight(histogram, query,
                                             result.connector)
            else:
                raise ValueError('Unknown significance method %r' %
                                 significanceMethod)

            for binIndex, bin_ in enumerate(histogram.bins):
                if significance.isSignificant(binIndex):
                    readsAx.vlines(centers[binIndex], 0.0, len(bin_),
                                   color=customColors.get(binIndex, 'red'),
                                   linewidth=2)

        mean = np.mean(counts)
        if showMean:
            readsAx.plot([histogram.min, histogram.max], [mean, mean], '-',
                         c='red')
        if showMedian:
            median = np.median(counts)
            readsAx.plot([histogram.min, histogram.max], [median, median], '-',
                         c='orange')
        if showStdev:
            stdev = np.std(counts)
            readsAx.plot([histogram.min, histogram.max],
                         [mean + stdev, mean + stdev], '-', c='magenta')

        if showSignificanceCutoff:
            sigAnalysis = result.analysis[subjectIndex]['significanceAnalysis']
            cutoff = sigAnalysis['significanceCutoff']
            readsAx.plot([histogram.min, histogram.max],
                         [cutoff, cutoff], '-', c='green')

        return {
            'minX': histogram.min,
            'maxX': histogram.max,
            'minY': 0,
            'maxY': max(counts),
            'result': result,
            'title': title,
        }


def plotHistogramLinePanel(sequences, equalizeXAxes=True, equalizeYAxes=False,
                           findParams=None, showUpper=True, showLower=False,
                           showDiagonal=True, showMean=False, showMedian=False,
                           showStdev=False, showSignificanceCutoff=False,
                           saveAs=False, showFigure=True, **kwargs):
    """
    Plot a square panel of histogram line plots of matching hash offset deltas
    between all pairs of passed sequences.

    @param sequences: Either A C{str} filename of sequences to consider or
        a C{light.reads.Reads} instance.
    @param equalizeXAxes: if C{True}, adjust the X axis on each sub-plot
        to cover the same range (the maximum range of all sub-plots).
    @param equalizeYAxes: if C{True}, adjust the Y axis on each sub-plot
        to cover the same range (the maximum range of all sub-plots).
    @param findParams: A C{light.parameters.FindParameters} instance or
        C{None}, to use the default find parameters.
    @param showUpper: If C{True}, show the sub-plots in the upper triangle.
        of the panel.
    @param showLower: If C{True}, show the sub-plots in the lower triangle.
        of the panel.
    @param showDiagonal: If C{True}, show the sub-plots on the diagonal.
        of the panel.
    @param showMean: If C{True} the mean will be plotted in red.
    @param showMedian: If C{True} the median will be plotted in orange.
    @param showStdev: If C{True} the standard deviation from the mean will be
        plotted in magenta.
    @param showSignificanceCutoff: If C{True} the significanceCutoff will be
        plotted in green.
    @param saveAs: A C{str} name for the file that the figure will be saved to.
    @param showFigure: If C{True} show the figure.
    @param kwargs: See C{database.DatabaseSpecifier.getDatabaseFromKeywords}
        for additional keywords, all of which are optional.
    @return: The C{light.result.Result} from running the database find.
    """
    if isinstance(sequences, str):
        reads = list(FastaReads(sequences, readClass=AAReadWithX,
                     upperCase=True))
    else:
        reads = list(sequences)
    nReads = len(reads)
    # Make a new database. For now we don't allow an existing database to
    # be passed as we're going to use subject indices from 0 to nReads-1.
    # This shortcoming can be removed later.
    specifier = DatabaseSpecifier(allowInMemory=False)
    database = specifier.getDatabaseFromKeywords(subjects=reads, **kwargs)

    def makeSubPlot(row, col, ax):
        """
        @param row: The C{int} panel row.
        @param col: The C{int} panel column.
        @param ax: The matplotlib axis for the sub-plot.
        """
        return plotHistogramLine(reads[row], reads[col],
                                 findParams=findParams,
                                 readsAx=ax, showMean=showMean,
                                 showMedian=showMedian, showStdev=showStdev,
                                 showSignificanceCutoff=showSignificanceCutoff,
                                 database=database)

    return _rectangularPanel(
        nReads, nReads, 'Histogram line panel', makeSubPlot,
        equalizeXAxes=equalizeXAxes, equalizeYAxes=equalizeYAxes,
        includeUpper=showUpper, includeLower=showLower,
        includeDiagonal=showDiagonal, saveAs=saveAs, showFigure=showFigure)


def plotHistogramLine(query, subject, findParams=None, readsAx=None,
                      showMean=False, showMedian=False, showStdev=False,
                      showSignificanceCutoff=False, **kwargs):
    """
    Plot a line where the height corresponds to the number of hashes in a
    histogram bin, but sorted by height.

    @param query: an AAReadWithX instance of the sequence of the query.
    @param subject: either an AAReadWithX instance of the sequence of the
        subject or an C{int} subject index in the database.
    @param findParams: A C{light.parameters.FindParameters} instance or
        C{None}, to use the default find parameters.
    @param readsAx: If not None, use this as the subplot for displaying reads.
    @param showMean: If C{True} the mean will be plotted in red.
    @param showMedian: If C{True} the median will be plotted in orange.
    @param showStdev: If C{True} the standard deviation from the mean will be
        plotted in magenta.
    @param showSignificanceCutoff: If C{True} the significanceCutoff will be
        plotted in green.
    @param kwargs: See C{database.DatabaseSpecifier.getDatabaseFromKeywords}
        for additional keywords, all of which are optional.
    @return: The C{light.result.Result} from running the database find.
    @raises IndexError: If C{subject} is an C{int} and that index does not
        exist in the database.
    """
    database = DatabaseSpecifier().getDatabaseFromKeywords(**kwargs)

    _, subjectIndex, _ = database.addSubject(subject)

    result = database.find(query, findParams, storeFullAnalysis=True)

    try:
        histogram = result.analysis[subjectIndex]['histogram']
    except KeyError:
        print('Query %r and subject %r had no hashes in common.' % (
            query.id, subject.id))
    else:
        counts = sorted(len(bin) for bin in histogram.bins)
        title = fill('%s vs %s' % (query.id, subject.id), FILL_WIDTH)

        if readsAx is None:
            fig = plt.figure()
            readsAx = fig.add_subplot(111)
            readsAx.set_title(title, fontsize=17)
            readsAx.set_ylabel('Number of hashes', fontsize=14)
            readsAx.xaxis.tick_bottom()

        readsAx.plot(range(len(counts)), counts)
        mean = np.mean(counts)
        if showMean:
            readsAx.plot([0, len(counts)], [mean, mean], '-',
                         c='red')
        if showMedian:
            median = np.median(counts)
            readsAx.plot([0, len(counts)], [median, median], '-',
                         c='orange')
        if showStdev:
            stdev = np.std(counts)
            readsAx.plot([0, len(counts)], [mean + stdev, mean + stdev],
                         '-', c='magenta')

        if showSignificanceCutoff:
            sigAnalysis = result.analysis[subjectIndex]['significanceAnalysis']
            cutoff = sigAnalysis['significanceCutoff']
            readsAx.plot([histogram.min, histogram.max],
                         [cutoff, cutoff], '-', c='green')

        return {
            'minX': 0,
            'maxX': len(counts),
            'minY': 0,
            'maxY': max(counts),
            'result': result,
            'title': title,
        }


def plotHistogramLines(sequences, findParams=None, **kwargs):
    """
    Plot lines where the height corresponds to the number of hashes in a
    histogram bin, but sorted by height, do that for many reads.

    @param sequences: Either A C{str} filename of sequences to consider or
        a C{light.reads.Reads} instance.
    @param findParams: A C{light.parameters.FindParameters} instance or
        C{None}, to use the default find parameters.
    @param kwargs: See C{database.DatabaseSpecifier.getDatabaseFromKeywords}
        for additional keywords, all of which are optional.
    """
    fig = plt.figure(figsize=(15, 10))
    readsAx = fig.add_subplot(111)
    if isinstance(sequences, str):
        reads = list(FastaReads(sequences, readClass=AAReadWithX,
                     upperCase=True))
    else:
        reads = list(sequences)
    # Make a new database. For now we don't allow an existing database to
    # be passed as we're going to use subject indices from 0 to nReads-1.
    # This shortcoming can be removed later.
    specifier = DatabaseSpecifier(allowInMemory=False)
    database = specifier.getDatabaseFromKeywords(subjects=reads, **kwargs)

    for read in reads:
        result = database.find(read, findParams, storeFullAnalysis=True)
        for subjectIndex in map(str, range(len(reads))):
            try:
                analysis = result.analysis[subjectIndex]
            except KeyError:
                subject = database.getSubjectByIndex(subjectIndex)
                print('Query %r and subject %r had no hashes in common.' % (
                    read.id, subject.id))
            else:
                histogram = analysis['histogram']
                counts = sorted([len(bin) for bin in histogram.bins])
                readsAx.plot(range(len(counts)), counts)

    readsAx.set_title('Histogram line plot', fontsize=17)
    readsAx.set_ylabel('Number of hashes', fontsize=14)
    readsAx.xaxis.tick_bottom()


def plotFeatureSquare(read, findParams=None, readsAx=None, **kwargs):
    """
    Plot the positions of landmark and trigpoint pairs on a sequence in a
    square.

    @param read: A C{dark.reads.Read} instance.
    @param findParams: A C{light.parameters.FindParameters} instance or
        C{None}, to use the default find parameters.
    @param readsAx: If not None, use this as the subplot for displaying reads.
    @param kwargs: See C{database.DatabaseSpecifier.getDatabaseFromKeywords}
        for additional keywords, all of which are optional.
    """
    fig = plt.figure(figsize=(15, 15))
    readsAx = readsAx or fig.add_subplot(111)

    database = DatabaseSpecifier().getDatabaseFromKeywords(**kwargs)
    backend = Backend()
    backend.configure(database.dbParams)
    result = database.find(read, findParams, storeFullAnalysis=True)
    scannedQuery = backend.scan(result.query)

    # Plot a light grey diagonal line, bottom left to top right.
    readsAx.plot([0, len(read.sequence)], [0, len(read.sequence)], '-',
                 color='#f0f0f0', linewidth=1)

    scatterX = []
    scatterY = []
    scatterColors = []
    namesSeen = set()
    landmarks = set()

    for landmark, trigPoint in backend.getScannedPairs(scannedQuery):
        # Add jitter to the Y offset so we can see more trig points that
        # occur at the same offset.
        scatterX.append(landmark.offset)
        scatterY.append(trigPoint.offset + uniform(-0.4, 0.4))
        if isinstance(trigPoint, Landmark):
            # Color the trig points that are actually landmarks a light grey.
            scatterColors.append((0.7, 0.7, 0.7))
        else:
            scatterColors.append(COLORS[trigPoint.symbol])
        landmarks.add((landmark.symbol, landmark.offset, landmark.length))
        namesSeen.update([landmark.name, trigPoint.name])

    # Display all landmarks.
    for symbol, offset, length in landmarks:
        # Add jitter to the landmark offset so we can see landmarks that
        # might otherwise overlap.
        offset += uniform(-0.4, 0.4)
        readsAx.plot([offset, offset + length - 1], [offset, offset], '-',
                     color=COLORS[symbol], linewidth=2)

    # Show trig points for all landmarks using a scatter plot.
    readsAx.scatter(scatterX, scatterY, c=scatterColors, edgecolors='none')

    # Set labels, titles, axis limits, legend, etc.
    totalCoveredResidues = len(scannedQuery.coveredIndices())
    readsAx.set_title(
        '%s\n Length: %d, covered residues: %s' % (
            fill(read.id, FILL_WIDTH), len(read), totalCoveredResidues),
        fontsize=17)
    readsAx.set_xlabel('Offset (landmarks)', fontsize=14)
    readsAx.set_ylabel('Offset (trig points)', fontsize=14)
    readsAx.set_xlim(-0.2, len(read.sequence) + 0.2)
    readsAx.set_ylim(0, len(read.sequence))
    if namesSeen:
        readsAx.legend(handles=legendHandles(namesSeen), loc=2)
    readsAx.grid()

    return scannedQuery


def plotHorizontalPairPanel(sequences, findParams=None, equalizeXAxes=True,
                            showSignificant=True, showInsignificant=True,
                            showBestBinOnly=False, showUpper=True,
                            showLower=False, showDiagonal=True, saveAs=False,
                            showFigure=True, **kwargs):
    """
    Plot a panel of paired horizontally aligned sequences showing matching
    hashes. The individual sub-plots are produced by
    PlotHashesInSubjectAndRead.plotHorizontal.

    @param sequences: Either A C{str} filename of sequences to consider or
        a C{light.reads.Reads} instance.
    @param findParams: An instance of C{FindParameters} or C{None}, to use the
        default find parameters.
    @param equalizeXAxes: if C{True}, adjust the X axis on each sub-plot
        to cover the same range (the maximum range of all sub-plots).
    @param showSignificant: If C{True}, hashes from significant bins will
        be included in the set of hashes that match query and subject.
    @param showInsignificant: If C{True}, hashes from insignificant bins will
        be included in the set of hashes that match query and subject.
    @param showBestBinOnly: If C{True}, only show the bin with the best
        score. Warn if there are multiple bins with the same high score.
    @param showUpper: If C{True}, show the sub-plots in the upper triangle.
        of the panel.
    @param showLower: If C{True}, show the sub-plots in the lower triangle.
        of the panel.
    @param showDiagonal: If C{True}, show the sub-plots on the diagonal.
        of the panel.
    @param saveAs: A C{str} name for the file that the figure will be saved to.
    @param showFigure: If C{True} show the figure.
    @param kwargs: See C{database.DatabaseSpecifier.getDatabaseFromKeywords}
        for additional keywords, all of which are optional.
    @return: The C{light.result.Result} from running the database find.
    """
    if isinstance(sequences, str):
        reads = list(FastaReads(sequences, readClass=AAReadWithX,
                     upperCase=True))
    else:
        reads = list(sequences)
    nReads = len(reads)
    # Make a new database. For now we don't allow an existing database to
    # be passed as we're going to use subject indices from 0 to nReads-1.
    # This shortcoming can be removed later.
    specifier = DatabaseSpecifier(allowInMemory=False)
    database = specifier.getDatabaseFromKeywords(subjects=reads, **kwargs)

    def makeSubPlot(row, col, ax):
        """
        @param row: The C{int} panel row.
        @param col: The C{int} panel column.
        @param ax: The matplotlib axis for the sub-plot.
        """
        plotter = PlotHashesInSubjectAndRead(
            reads[row], reads[col], findParams,
            showSignificant=showSignificant,
            showInsignificant=showInsignificant,
            showBestBinOnly=showBestBinOnly, database=database)
        return plotter.plotHorizontal(ax)

    return _rectangularPanel(
        nReads, nReads, 'Horizontal pairs panel', makeSubPlot,
        equalizeXAxes=equalizeXAxes, equalizeYAxes=False,
        includeUpper=showUpper, includeLower=showLower,
        includeDiagonal=showDiagonal, saveAs=saveAs, showFigure=showFigure)


class PlotHashesInSubjectAndRead(object):
    """
    A class which plots visualisations of the hashes in subject and query.
    It collects three types of hashes: 1) Hashes in the query that don't
    match in the subject. 2) Hashes in the subject that don't match in the
    query. 3) Hashes that match in subject and query. These can subsequently
    be plotted.

    @param query: An AAReadWithX instance of the sequence of the query.
    @param subject: An AAReadWithX instance of the sequence of the subject.
    @param findParams: An instance of C{FindParameters} or C{None}, to use the
        default find parameters.
    @param showSignificant: If C{True}, hashes from significant bins will
        be included in the set of hashes that match query and subject.
    @param showInsignificant: If C{True}, hashes from insignificant bins will
        be included in the set of hashes that match query and subject.
    @param showBestBinOnly: If C{True}, only show the bin with the best
        score. Warn if there are multiple bins with the same high score.
    @param kwargs: See C{database.DatabaseSpecifier.getDatabaseFromKeywords}
        for additional keywords, all of which are optional.
    """
    def __init__(self, query, subject, findParams=None, showSignificant=True,
                 showInsignificant=True, showBestBinOnly=False, **kwargs):
        self.query = query
        self.subject = subject

        database = DatabaseSpecifier().getDatabaseFromKeywords(**kwargs)
        _, subjectIndex, _ = database.addSubject(subject)
        findParams = findParams or FindParameters()
        self.result = database.find(self.query, findParams,
                                    storeFullAnalysis=True)

        # Use an 'in' test here, as self.result.analysis is a defaultdict.
        # Relying on a KeyError via directly accessing
        # self.result.analysis[subjectIndex] won't work as the key would
        # just be created and no KeyError occurs.
        if subjectIndex in self.result.analysis:
            analysis = self.result.analysis[subjectIndex]
            self.score = analysis['bestBinScore']
            self.significantBinCount = len(analysis['significantBins'])

            # If showBestBinOnly is true, we need significantBins to be
            # non-empty in order to have a bin to examine.  This is because
            # insignificant bins do not have a score computed for them.
            # Note that the scores of the bins are sorted (best first) in
            # the Result class, so the first bin is the one with the best
            # score.
            if showBestBinOnly and analysis['significantBins']:
                self.bins = [analysis['significantBins'][0]['bin']]
                if len(analysis['significantBins']) > 1 and (
                        analysis['significantBins'][0]['score'] ==
                        analysis['significantBins'][1]['score']):
                    warn('Multiple bins share the best score (%f). '
                         'Displaying just one of them.' %
                         analysis['significantBins'][0]['score'],
                         RuntimeWarning)
            elif showSignificant:
                if showInsignificant:
                    self.bins = [bin_ for bin_ in analysis['histogram'].bins]
                else:
                    self.bins = [bin_['bin'] for bin_ in
                                 analysis['significantBins']]
            elif showInsignificant:
                significantBinIndices = set(
                    [bin_['index'] for bin_ in analysis['significantBins']])
                self.bins = [bin_ for i, bin_ in
                             enumerate(analysis['histogram'].bins) if i not
                             in significantBinIndices]

        else:
            # The subject was not matched.
            self.score = 0.0
            self.significantBinCount = 0
            self.bins = []

        self.queryHashes = self.result.nonMatchingHashes
        backend = Backend()
        backend.configure(database.dbParams)
        self.subjectHashes = backend.getHashes(backend.scan(subject))
        self.matchingHashes = defaultdict(list)

        for bin_ in self.bins:
            for match in bin_:
                hash_ = backend.hash(match['subjectLandmark'],
                                     match['subjectTrigPoint'])
                self.matchingHashes[hash_].append(match)
                try:
                    del self.subjectHashes[hash_]
                except KeyError:
                    continue

    def plotGraph(self, readsAx=None):
        """
        Plots the hashes in a subject and a query. Matching hashes are plotted
        as a scatter plot, with hashes from each histogram bin coloured
        separately. Non-matching hashes in the subject are plotted on the
        x-axis, non matching hashes in the query are plotted on the y-axis.

        @param readsAx: If not C{None}, use this as the subplot for displaying
            reads.
        """
        height = (len(self.query) * 15) / len(self.subject)
        fig = plt.figure(figsize=(15, height))
        readsAx = readsAx or fig.add_subplot(111)

        for hashInfoList in self.queryHashes.values():
            for hashInfo in hashInfoList:
                landmarkOffset = hashInfo[0].offset
                readsAx.plot(landmarkOffset + uniform(-0.4, 0.4), 0, 'o',
                             markerfacecolor='black', markeredgecolor='white')

        for hashInfoList in self.subjectHashes.values():
            for hashInfo in hashInfoList:
                landmarkOffset = hashInfo[0].offset
                readsAx.plot(0, landmarkOffset + uniform(-0.4, 0.4), 'o',
                             markerfacecolor='black', markeredgecolor='white')

        nonEmptyBins = [b for b in self.bins if len(b)]
        binColors = colors.color_palette('hls', len(nonEmptyBins))
        for bin_, binColor in zip(nonEmptyBins, binColors):
            for match in bin_:
                readsAx.plot(
                    match['subjectLandmark'].offset + uniform(-0.4, 0.4),
                    match['queryLandmark'].offset + uniform(-0.4, 0.4),
                    'o', markerfacecolor=binColor, markeredgecolor='white')

        firstTitleLine = fill('Hashes from matching %s against %s' % (
            self.query.id, self.subject.id), FILL_WIDTH)
        readsAx.set_title(
            '%s\nScore: %.4f, HSPs: %d\n'
            'Hashes: matching=%d, subject-only=%d, query-only=%d' % (
                firstTitleLine, self.score or 0.0, self.significantBinCount,
                len(self.matchingHashes), len(self.subjectHashes),
                len(self.queryHashes)), fontsize=17)
        readsAx.set_ylabel('Query: %s' % self.query.id, fontsize=14)
        readsAx.set_xlabel('Subject: %s' % self.subject.id, fontsize=14)
        readsAx.set_xlim(-0.5, len(self.subject))
        readsAx.set_ylim(-0.5, len(self.query))
        readsAx.grid()

    def plotHorizontal(self, ax=None, addJitter=True):
        """
        Plot a graph with the subject and query drawn as two horizontal lines.

        @param ax: If not C{None}, use this as the subplot.
        @param addJitter: If C{True}, add a small amount of jitter to the
            x-axis offset used to plot landmarks and trig points to decrease
            the probability that plotted lines completely overlap one another.
        """

        # In the code below, the following abbreviations are used in
        # variable names:
        #
        #   qy: query
        #   sj: subject
        #   lm: landmark
        #   tp: trig point
        #   diag: diagonal
        #
        # For consistency, query handling is always done before subject
        # handling, and landmarks are handled before trig points.

        if ax is None:
            fig = plt.figure()
            ax = fig.add_subplot(111)
            createdAx = True
        else:
            createdAx = False
        namesSeen = set()
        qyY = 0.0
        sjY = 1.0
        tpY = 0.015
        missY = 0.1
        maxLen = max([len(self.query), len(self.subject)])
        verticalPad = 0.1
        horizontalPad = 0.02 * maxLen

        # A line for query hashes that match the subject.
        ax.plot([0.0, len(self.query)], [qyY, qyY], '-', color='#bbbbbb')

        # A lower line for query hashes that don't match the subject.
        ax.plot([0.0, len(self.query)], [qyY - missY, qyY - missY],
                '-', color='#cccccc')

        # A line for subject hashes that match the query.
        ax.plot([0.0, len(self.subject)], [sjY, sjY], '-', color='#bbbbbb')

        # A higher line for subject hashes that don't match the query.
        ax.plot([0.0, len(self.subject)], [sjY + missY, sjY + missY],
                '-', color='#cccccc')

        # Keep track of features plotted in the query and subject, so we
        # don't plot them in the missed feature areas. Similar for the
        # diagonal lines showing matches.
        qyPlotted = set()
        sjPlotted = set()
        diagPlotted = set()

        def plotFeature(feature, y, queryOrSubject):
            """
            Plot a feature.

            @param feature: A C{light.features._Feature} instance.
            @param y: The C{float} Y offset.
            @param queryOrSubject: A C{str}, either 'query' or 'subject'.
            @raise KeyError: If C{queryOrSubject} is not 'query' or 'subject'.
            """
            seen = {
                'query': qyPlotted,
                'subject': sjPlotted,
            }[queryOrSubject]

            if feature in seen:
                return

            seen.add(feature)
            color = COLORS[feature.symbol]

            if isinstance(feature, Landmark):
                ax.plot([feature.offset, feature.offset + feature.length - 1],
                        [y, y], '-', color=color, linewidth=3)
            else:
                ax.plot([feature.offset, feature.offset], [y + tpY, y - tpY],
                        '-', color=color, linewidth=3)

        # Plot matching hashes on the query and subject horizontal lines,
        # and plot diagonal lines between the two (using colors corresponding
        # to histogram bins).
        #
        # Note that the dictionary keys of the items in histogram bins are
        # different from those in the query-only hashes and subject-only
        # hashes (processed later) as those are the result of calling
        # getHashes in a backend.

        nonEmptyBins = [b for b in self.bins if len(b)]
        binColors = colors.color_palette('hls', len(nonEmptyBins))
        jitterRange = 0.005 * max(len(self.query), len(self.subject))

        for bin_, binColor in zip(nonEmptyBins, binColors):
            for match in bin_:
                qlm = match['queryLandmark']
                qtp = match['queryTrigPoint']
                slm = match['subjectLandmark']
                stp = match['subjectTrigPoint']

                namesSeen.update([qlm.name, qtp.name])

                # Plot the landmark and trig point in the query and subject.
                plotFeature(qlm, qyY, 'query')
                plotFeature(qtp, qyY, 'query')
                plotFeature(slm, sjY, 'subject')
                plotFeature(stp, sjY, 'subject')

                # Add x-axis offset jitter to diagonal line plotting, so we
                # can see more of them in case of overlap.
                xJitter = (
                    uniform(-jitterRange, jitterRange) if addJitter else 0.0)

                # Dashed diagonal line connecting trig point in query and
                # subject.  Plot this before the diagonal landmark lines as
                # it's arguably less important (there's a chance we will
                # paint over it with the landmark lines).
                key = (qtp, stp, 'trigPoint')
                if key not in diagPlotted:
                    diagPlotted.add(key)
                    ax.plot([qtp.offset + xJitter, stp.offset + xJitter],
                            [qyY, sjY], '--', color=binColor)

                # Solid diagonal line connecting start of landmark in query
                # and subject.
                key = (qlm, slm, 'landmark')
                if key not in diagPlotted:
                    diagPlotted.add(key)
                    ax.plot([qlm.offset + xJitter, slm.offset + xJitter],
                            [qyY, sjY], '-', color=binColor)

        # Query-only hashes, plotted just below (-missY) the query line.
        #
        # Note that the keys of the items in queryHashes are different from
        # those in the histogram bins (processed above) as these hashes are
        # the result of calling getHashes in a backend.
        for hashInfoList in self.queryHashes.values():
            for hashInfo in hashInfoList:
                lm, tp = hashInfo
                namesSeen.update([lm.name, tp.name])
                plotFeature(lm, qyY - missY, 'query')
                plotFeature(tp, qyY - missY, 'query')

        # Subject-only hashes, plotted just above (+missY) the subject line.
        #
        # Note that, as with query-only hashes, the keys of the items in
        # subjectHashes are different from those in the histogram bins
        # (processed above) as these hashes are the result of calling
        # getHashes in a backend.
        for hashInfoList in self.subjectHashes.values():
            for hashInfo in hashInfoList:
                lm, tp = hashInfo
                namesSeen.update([lm.name, tp.name])
                plotFeature(lm, sjY + missY, 'subject')
                plotFeature(tp, sjY + missY, 'subject')

        if createdAx:
            if namesSeen:
                ax.legend(handles=legendHandles(namesSeen),
                          bbox_to_anchor=(0.0, 1.02, 1.0, 0.102), loc=3,
                          ncol=2, borderaxespad=0.5)
            ax.set_xlabel(fill('%s (top) vs %s (bottom)' %
                               (self.subject.id, self.query.id)), fontsize=14)
        minX = -horizontalPad
        maxX = maxLen + horizontalPad
        ax.set_xlim(minX, maxX)

        minY = qyY - missY - verticalPad
        maxY = sjY + missY + verticalPad
        ax.set_ylim(minY, maxY)
        ax.set_yticks([])

        return {
            'minX': minX,
            'maxX': maxX,
            'minY': minY,
            'maxY': maxY,
            'title': fill('%s vs %s' % (self.subject.id[:20],
                                        self.query.id[:20])),
            'colors': binColors,
            'namesSeen': namesSeen,
        }


def plotLandmarksInSequences(sequences, maxTickLabelLength=None, **kwargs):
    """
    Plot the positions of landmarks and trig points on many sequences, with
    sequences stacked above each other.

    @param sequences: Either A C{str} filename of sequences to consider or
        a C{light.reads.Reads} instance.
    @param maxTickLabelLength: An C{int} limit on the length of tick labels
        on the Y axis. If C{None}, labels will not be truncated.
    @param kwargs: See
        C{database.DatabaseSpecifier.getDatabaseFromKeywords} for
        additional keywords, all of which are optional.
    """
    if isinstance(sequences, str):
        reads = list(FastaReads(sequences, readClass=AAReadWithX,
                     upperCase=True))
    else:
        reads = list(sequences)

    nReads = len(reads)
    db = DatabaseSpecifier().getDatabaseFromKeywords(**kwargs)
    backend = Backend()
    backend.configure(db.dbParams)
    fig = plt.figure(figsize=(15, nReads / 3.0))
    ax = fig.add_subplot(111)
    namesSeen = set()
    maxLen = 0
    yticks = []

    for i, read in enumerate(reads):
        y = nReads - 1 - i
        yticks.append(read.id if maxTickLabelLength is None else
                      read.id[:maxTickLabelLength])
        readLen = len(read)
        if readLen > maxLen:
            maxLen = readLen
        plt.plot([0, len(read.sequence)], [y, y], '-', linewidth=0.5,
                 color='grey')
        scannedRead = backend.scan(read)
        # Landmarks are drawn as colored horizontal lines.
        for landmark in scannedRead.landmarks:
            namesSeen.add(landmark.name)
            plt.plot([landmark.offset, landmark.offset + landmark.length - 1],
                     [y, y], '-', color=COLORS[landmark.symbol], linewidth=2)
        # Trig points are drawn as small colored vertical lines.
        for trigPoint in scannedRead.trigPoints:
            namesSeen.add(trigPoint.name)
            plt.plot([trigPoint.offset, trigPoint.offset],
                     [y - 0.125, y + 0.125], '-',
                     color=COLORS[trigPoint.symbol], linewidth=2)

    ax.set_title('Landmarks and features\n', fontsize=17)
    ax.spines['top'].set_linewidth(0)
    ax.spines['right'].set_linewidth(0)
    ax.spines['bottom'].set_linewidth(0)
    ax.spines['left'].set_linewidth(0)
    ax.xaxis.grid()
    ax.set_ylim(-0.1, nReads - 1 + 0.1)
    ax.set_xlim(0, maxLen)
    yticks.reverse()
    ax.set_yticklabels(yticks)
    ax.set_yticks(range(nReads))
    # Add a legend above left on the plot.
    if namesSeen:
        ax.legend(handles=legendHandles(namesSeen),
                  bbox_to_anchor=(0.0, 1.02, 1.0, 0.102), loc=3, ncol=2,
                  borderaxespad=0.5)

    plt.tick_params(axis='x', which='both', bottom='off', top='off',
                    labelbottom='on')


def confusionMatrix(confusionMatrix):
    """
    Plot a confusion matrix (http://en.wikipedia.org/wiki/Confusion_matrix)
    to visualize the accuracy of the clustering.

    @param confusionMatrix: A confusion matrix, as returned from
        C{light.performance.cluster.ClusterAnalysis}.
    """
    fig = plt.figure()
    ax = fig.add_subplot(1, 1, 1)
    ax.set_aspect('equal')
    plt.imshow(confusionMatrix, interpolation='nearest', cmap=plt.cm.GnBu)
    plt.title('Confusion matrix \n')
    colorbar = plt.colorbar(ticks=[list(range(0,
                            max(confusionMatrix.max(axis=1)) + 1))])
    colorbar.outline.remove()
    plt.tick_params(axis='x', which='both', bottom='off', top='off',
                    labelbottom='off', labeltop='on')
    plt.tick_params(axis='y', which='both', left='off', right='off',
                    labelbottom='on')
    ax.spines['top'].set_linewidth(0)
    ax.spines['right'].set_linewidth(0)
    ax.spines['bottom'].set_linewidth(0)
    ax.spines['left'].set_linewidth(0)


def featureComparison(ssAARead, print_=True, **kwargs):
    """
    A function which provides plotting options for sequences, given the
    predicted secondary structures from PDB and our features.

    Abbreviations in the pdb secondary structures:
    H = alpha-helix
    B = residue in isolated beta-bridge
    E = extended strand, participates in beta ladder
    G = 3-helix (310 helix)
    I = 5-helix (pi-helix)
    T = hydrogen bonded turn
    S = bend

    @param ssAARead: A C{light.performance.overlap.SSAARead} instance.
    @param print_: A C{bool} indicating if the result of the overlap
        calculation should be printed.
    @param kwargs: See
        C{database.DatabaseSpecifier.getDatabaseFromKeywords} for
        additional keywords, all of which are optional.
    """
    ssStructureColors = {
        'H': (0.12156862745098039, 0.4666666666666667, 0.7058823529411765),
        'B': '#848484',
        'E': (0.596078431372549, 0.8745098039215686, 0.5411764705882353),
        'G': (0.6823529411764706, 0.7803921568627451, 0.9098039215686274),
        'I': (1.0, 0.4980392156862745, 0.054901960784313725),
        'T': '#848484',
        'S': '#848484',
    }

    ssStructure = ssAARead.structure

    # parse the ssStructure so that it can be plotted easily.
    all_ = defaultdict(list)

    previous = None
    start = 0
    for i, item in enumerate(ssStructure):
        # item is the last item of the sequence
        try:
            ssStructure[i + 1]
        except IndexError:
            if item == previous:
                all_[item].append([start, i])
            else:
                all_[item].append([i, i])
            break
        if item == previous and ssStructure[i + 1] != item:
            all_[item].append([start, i])
        # item is the only item of the sequence
        elif item != previous and ssStructure[i + 1] != item:
            previous = item
            all_[item].append([i, i])
        # item is the first one in the sequence:
        elif item != previous and ssStructure[i + 1] == item:
            previous = item
            start = i

    # set up database and scan read.
    db = DatabaseSpecifier().getDatabaseFromKeywords(**kwargs)
    backend = Backend()
    backend.configure(db.dbParams)
    scannedRead = backend.scan(ssAARead)

    fig = plt.figure()
    ax = fig.add_subplot(111)
    lmNames = db.dbParams.landmarkFinderNames()
    tpNames = db.dbParams.trigPointFinderNames()
    yticks = ['S', 'T', 'E', 'B', 'I', 'G', 'H', ' '] + lmNames + tpNames
    ytickLabels = (['Bend', 'H-bonded turn', 'BetaStrand (?)', 'BetaBridge',
                    'AlphaHelixPi', 'AlphaHelix_3_10', 'AlphaHelix', ' '] +
                   lmNames + tpNames)
    title = ssAARead.id

    for i, item in enumerate(ytickLabels):
        plt.plot([0, len(ssAARead.sequence)], [i, i], '-', linewidth=0.5,
                 color='grey')

    for landmark in scannedRead.landmarks:
        y = yticks.index(landmark.name)
        if landmark.name != 'AminoAcidsLm':
            plt.plot([landmark.offset, landmark.offset + landmark.length - 1],
                     [y, y], '-', color=COLORS[landmark.symbol], linewidth=4)
        else:
            plt.plot([landmark.offset, landmark.offset + landmark.length],
                     [y - 0.125, y + 0.125], '-',
                     color=COLORS[landmark.symbol], linewidth=2)
    for trigPoint in scannedRead.trigPoints:
        y = yticks.index(trigPoint.name)
        plt.plot([trigPoint.offset, trigPoint.offset], [y - 0.125, y + 0.125],
                 '-', color=COLORS[trigPoint.symbol], linewidth=2)

    plt.plot([0, len(ssAARead.sequence)], [7, 7], '-', linewidth=3,
             color='black')

    for feature, offsets in all_.items():
        y = yticks.index(feature)
        if feature != ' ':
            for offset in offsets:
                plt.plot([offset[0], offset[1]], [y, y],
                         color=ssStructureColors[feature], linewidth=4)

    ax.set_yticklabels(ytickLabels)
    ax.set_yticks(range(len(yticks)))
    plt.title(title, fontsize=15)
    ax.spines['top'].set_linewidth(0)
    ax.spines['right'].set_linewidth(0)
    ax.spines['bottom'].set_linewidth(0)
    ax.spines['left'].set_linewidth(0)
    ax.xaxis.grid()
    ax.set_ylim(-0.1, len(yticks) - 1 + 0.1)
    ax.set_xlim(0, len(ssAARead.sequence))

    if print_:
        aaSeqF, ssSeqF, intersects = CalculateOverlap.getFeatures(ssAARead,
                                                                  **kwargs)
        CalculateOverlap.calculateFraction(aaSeqF, ssSeqF, intersects,
                                           print_=True)


class SequenceFeatureAnalysis:
    """
    Analyze a sequence for its features and provide methods to plot and
    print useful summaries.

    @param sequence: Either a C{str} AA sequence or an C{AAReadWithX} instance.
    @param kwargs: See C{database.DatabaseSpecifier.getDatabaseFromKeywords}
        for additional keywords, all of which are optional.
    """
    def __init__(self, sequence, **kwargs):
        if isinstance(sequence, str):
            sequence = AAReadWithX('id', sequence)

        self.sequence = sequence

        db = DatabaseSpecifier().getDatabaseFromKeywords(**kwargs)
        backend = Backend()
        backend.configure(db.dbParams)
        scannedSequence = backend.scan(sequence)

        self.offsets = defaultdict(set)
        self.landmarkNames = set()
        self.trigPointNames = set()

        for feature in scannedSequence.landmarks:
            self.landmarkNames.add(feature.name)
            self.offsets[feature.name].update(feature.coveredOffsets())

        for feature in scannedSequence.trigPoints:
            self.trigPointNames.add(feature.name)
            self.offsets[feature.name].update(feature.coveredOffsets())

        self.landmarksNotFound = (
            set(kwargs.get('landmarks', [])) - self.landmarkNames)

        self.trigPointsNotFound = (
            set(kwargs.get('trigPoints', [])) - self.trigPointNames)

        self.allNames = (sorted(self.landmarkNames) +
                         sorted(self.trigPointNames))

    def pairwiseOffsetOverlaps(self):
        """
        For each pair of features, work out the fraction of AAs that are
        covered by both features compared to the number covered by either.

        @return: A numpy array containing the overlap fractions. The rows
            and columns are in the order of names in self.allNames. The
            matrix will be symmetric, with 1.0 diagonal values.
        """
        allNames = self.allNames
        overlaps = np.zeros((len(allNames), len(allNames)))
        offsets = self.offsets

        for i, name1 in enumerate(allNames):
            for j, name2 in enumerate(allNames):
                if i == j:
                    overlaps[i, i] = 1.0
                else:
                    inCommon = len(offsets[name1] & offsets[name2])
                    inTotal = len(offsets[name1] | offsets[name2])
                    try:
                        overlaps[i, j] = inCommon / inTotal
                    except ZeroDivisionError:
                        pass

        return overlaps

    def plotPairwiseHeatmap(self):
        """
        Plot a heatmap showing the pairwise feature offset overlap.
        """
        overlaps = self.pairwiseOffsetOverlaps()
        # Set the diagonal to 0.0 to not wildly distort the color bar with
        # 1.0 values.
        for i in range(len(self.allNames)):
            overlaps[i][i] = 0.0

        img = plt.imshow(overlaps, interpolation='nearest', cmap=plt.cm.GnBu)

        left, right, bottom, top = img.get_extent()

        # Draw feature names on the left and bottom of the image.
        for i, name in enumerate(self.allNames):
            plt.text(left - 6, top + i + 0.75, name, fontsize=15)
            plt.text(left + i + 0.3, bottom + 1, name, fontsize=15,
                     rotation='vertical')

        plt.xticks([])
        plt.yticks([])

        # Draw lines to mark off landmarks from trig points.
        plt.axhline(y=bottom - len(self.trigPointNames), linestyle=':',
                    color='#888888')
        plt.axvline(x=right - len(self.trigPointNames), linestyle=':',
                    color='#888888')

        plt.colorbar(img)
        plt.title('Pairwise feature offset overlap\n', fontsize=18)
        plt.show()

    def printDensities(self, margin=''):
        """
        Produce a table of offset densities for each feature.

        @param margin: A C{str} that should be inserted at the start of each
            line of output.
        @return: A C{str} summarizing feature densities and the number of
            offsets that are not covered by any feature.
        """
        result = MultilineString(margin=margin, indent='  ')
        result.append('Feature densities:')
        result.indent()

        totalOffsetCount = len(self.sequence)
        uncoveredOffsets = set(range(totalOffsetCount))
        unique = self.uniqueOffsets()
        maxName = max(len(name) for name in self.offsets)
        maxCount = int(log10(totalOffsetCount)) + 1
        maxOffsetCount = int(log10(max(
            len(offsets) for offsets in self.offsets.values()))) + 1
        maxUniqueOffsetCount = int(log10(max(
            len(offsets) for offsets in unique.values()))) + 1

        result.append('%*s OVERALL%*s   UNIQUE' % (
            maxName + 1, '',
            10 + maxOffsetCount + maxCount - len('OVERALL'), ''))
        for name in self.allNames:
            offsets = self.offsets[name]
            offsetCount = len(offsets)
            result.append('%-*s %5.2f%% (%*d/%d)   %5.2f%% (%*d/%d)' % (
                maxName + 1, name + ':',
                offsetCount / totalOffsetCount * 100.0,
                maxOffsetCount, offsetCount, totalOffsetCount,
                len(unique[name]) / totalOffsetCount * 100.0,
                maxUniqueOffsetCount, len(unique[name]), totalOffsetCount))
            uncoveredOffsets -= offsets

        uncoveredOffsetCount = len(uncoveredOffsets)

        result.outdent()
        result.append('')
        result.append(
            '%5.2f%% (%d/%d) of sequence offsets were not covered by any '
            'feature.' % (uncoveredOffsetCount / totalOffsetCount * 100.0,
                          uncoveredOffsetCount, totalOffsetCount))

        return str(result)

    def uniqueOffsets(self):
        """
        Calculate the set of offsets that each feature is unique in covering.

        @return: A C{dict} whose keys are feature names and whose values are
            sets of offsets that only that feature covers. There is a key
            present even for finders that found no features.
        """
        unique = {}
        offsets = self.offsets

        # First, copy the offsets for each feature.
        for name in self.allNames:
            unique[name] = set(offsets[name])

        # Then, from each finder, subtract the offsets of all other finders.
        for name in self.allNames:
            offsetsForThisFinder = unique[name]
            for otherName in self.allNames:
                if otherName != name:
                    offsetsForThisFinder -= offsets[otherName]

        # Add in an empty set for those finders that found nothing.
        for name in self.landmarksNotFound | self.trigPointsNotFound:
            unique[name] = set()

        return unique


def compareScores(subject, query, binScoreMethods=None,
                  plotHashesInSubjectAndRead=True, showBestBinOnly=True,
                  showHistogram=True, findParams=None, showInsignificant=False,
                  showFeatures=False, showScoreAnalysis=True,
                  showSignificantBinsDetails=False,
                  showBestBinFeatureInfo=False, **kwargs):
    """
    Plot the features in two sequences, the hashes in their match, and
    the scores for the match calculated under different score methods.

    @param subject: An C{AAReadWithX} instance.
    @param query: An C{AAReadWithX} instance.
    @param binScoreMethods: A C{list} of bin score methods to use, or C{None}
        to use all score methods.
    @param plotHashesInSubjectAndRead: If C{True}, plot the hashes in the
        subject and read showing the match.
    @param showBestBinOnly: If C{True} (and C{PlotHashesInSubjectAndRead} is
        also C{True}), only show details of the best bin in the match between
        query and subject.
    @param showHistogram: If C{True}, plot the delta offset histogram.
    @param findParams: A C{light.parameters.FindParameters} instance or
        C{None}, to use the default find parameters.
    @param showInsignificant: If C{True}, hashes from insignificant bins will
        be included in the set of hashes that match query and subject.
    @param showFeatures: If C{True}, show a separate plot of features in the
        sequences.
    @param showScoreAnalysis: If C{True}, print details of the score analysis.
    @param showSignificantBinsDetails: If C{True}, print information about the
        contents of the significant bins in the histogram.
    @param showBestBinFeatureInfo: If C{True} print which features are found
        in the best bin.
    @param kwargs: See
        C{database.DatabaseSpecifier.getDatabaseFromKeywords} for
        additional keywords, all of which are optional.
    """
    db = DatabaseSpecifier().getDatabaseFromKeywords(**kwargs)
    _, subjectIndex, _ = db.addSubject(subject)
    binScoreMethods = binScoreMethods or sorted(
        cls.__name__ for cls in ALL_BIN_SCORE_CLASSES)
    findParams = findParams or FindParameters()

    # Calculate a score for each score method.
    for binScoreMethod in binScoreMethods:
        print('%s:' % binScoreMethod)
        findParams.binScoreMethod = binScoreMethod
        result = db.find(query, findParams, storeFullAnalysis=True).analysis
        if subjectIndex in result:
            significantBins = result[subjectIndex]['significantBins']
            if significantBins:
                if showScoreAnalysis:
                    analysis = significantBins[0]['scoreAnalysis']
                    print(analysis['scoreClass'].printAnalysis(analysis))
                else:
                    print('Score:', result[subjectIndex]['bestScore'])

                if showSignificantBinsDetails:
                    print('There are %d significant bins:\n  %s' % (
                        len(significantBins),
                        '\n  '.join(['index=%d score=%.4f binCount=%d' %
                                    ((b['index'], b['score'], len(b['bin'])))
                                    for b in significantBins])))
                if showBestBinFeatureInfo:
                    bestBinInfo = significantBins[0]['bin']
                    features = defaultdict(int)
                    for hash_ in bestBinInfo:
                        features[hash_['subjectLandmark'].name] += 1
                        features[hash_['subjectTrigPoint'].name] += 1
                    for featureName, count in features.items():
                        print('Feature: %s; count: %d' % (featureName, count))
            else:
                print('No significant bins.')

        if plotHashesInSubjectAndRead:
            PlotHashesInSubjectAndRead(
                query, subject, findParams=findParams,
                showInsignificant=showInsignificant, showSignificant=True,
                showBestBinOnly=showBestBinOnly, **kwargs).plotHorizontal(
                    addJitter=True)

        if showHistogram:
            plotHistogram(
                query, subject, showSignificanceCutoff=True,
                findParams=findParams, **kwargs)
        else:
            print('Subject %r was not matched.', subject.id)
        print()

    if showFeatures:
        # Plot landmarks and trig points horizontally.
        plotLandmarksInSequences([subject, query], **kwargs)


def scoreHeatmap(sequenceFileOrMatrix, labels, labelColors, findParams=None,
                 figureTitle=False, fileTitle=False, **kwargs):
    """
    A function to make a score heatmap.

    @param sequenceFileOrMatrix: Either a C{str} file name of a file
        containing sequences or a distance matrix as returned from
        C{light.performance.affinity}.
    @param labels: A C{list} of C{str} label names.
    @param labelColors: A C{dict} mapping each label in labels to a label
        color.
    @param findParams: A C{light.parameters.FindParameters} instance or
        C{None}, to use the default find parameters.
    @param figureTitle: If not False, a C{str} title for the figure.
    @param fileTitle: If the figure should be saved to a file, the title of the
        file where the figure is saved to.
    @param kwargs: See
        C{database.DatabaseSpecifier.getDatabaseFromKeywords} for
        additional keywords, all of which are optional.
    """
    if isinstance(sequenceFileOrMatrix, np.ndarray):
        matrix = sequenceFileOrMatrix

    else:
        matrix = affinity.affinityMatrix(sequenceFileOrMatrix, findParams,
                                         **kwargs)

    a = plt.imshow(np.array(matrix), interpolation='nearest', cmap=plt.cm.GnBu,
                   origin='bottom')

    left, right, bottom, top = a.get_extent()

    for y, label in enumerate(labels):
        plt.text(left - 2, y, label, fontsize=15,
                 color=labelColors.get(label, 'black'))
        plt.text(left + y + 0.3, bottom - 1, label, fontsize=15,
                 rotation='vertical', color=labelColors.get(label, 'black'))
    plt.xticks([])
    plt.yticks([])
    plt.colorbar(a)
    if figureTitle:
        plt.title(figureTitle, fontsize=18)
    plt.gcf().set_size_inches(13, 10)
    if fileTitle:
        plt.savefig(fileTitle, bbox_inches='tight')
    else:
        plt.show()


<<<<<<< HEAD
def alignmentGraphMultipleQueries(queries, subject, findParams=None,
                                  showBestBinOnly=False, colors=None,
                                  createFigure=True, showFigure=True,
                                  graphAx=None, **kwargs):
    """
    Plots an alignment graph showing multiple queries matched against one
    subject, similar to the alignmentPanel in dark matter.

    @param queries: An C{dark.Reads} instance of C{dark.Read.AARead} query
        sequences.
    @param subject: An C{dark.Read.AARead} instance of the subject sequence.
    @param findParams: An instance of C{FindParameters} or C{None}, to use the
        default find parameters.
    @param showBestBinOnly: If C{True} only the best bin will be plotted for
        each query.
    @param colors: A C{dict} where keys are {str} query names and values are
        colors in which that query should be colored.
    @param createFigure: If C{True}, create a figure and give it a title.
    @param showFigure: If C{True}, show the created figure. Set this to
        C{False} if you're creating a panel of figures.
=======
def alignmentGraph(query, subject, findParams=None, createFigure=True,
                   showHistogram=True, showHorizontal=True, graphAx=None,
                   **kwargs):
    """
    Plots an alignment graph similar to the one in dark matter
    (https://github.com/acorg/dark-matter).

    @param query: An AARead instance of the sequence of the query.
    @param subject: An AARead instance of the sequence of the subject.
    @param findParams: An instance of C{FindParameters} or C{None}, to use the
        default find parameters.
    @param createFigure: If C{True}, create a figure and give it a title.
    @param showHistogram: If C{True}, show the histogram of the match.
    @param showHorizontal: If C{True}, show the horizontal line plot.
>>>>>>> 617cdc73
    @param graphAx: If not C{None}, use this as the subplot for displaying
        reads.
    @param kwargs: See C{database.DatabaseSpecifier.getDatabaseFromKeywords}
        for additional keywords, all of which are optional.
    """
    if createFigure:
        figure = plt.figure()
<<<<<<< HEAD
        graphAx = graphAx or plt.subplot(111)

    findParams = findParams or FindParameters()

    database = DatabaseSpecifier().getDatabaseFromKeywords(**kwargs)
    _, subjectIndex, _ = database.addSubject(subject)

    binCount = 0
    colors = colors or {}
    scoreName = findParams.binScoreMethod
    maxScore = 0.0
    minX = 0.0
    maxX = len(subject)
    for query in queries:
        result = database.find(query, findParams, storeFullAnalysis=True)
        try:
            significantBins = result.analysis[subjectIndex]['significantBins']
        except KeyError:
            print('Query %r and subject %r had no hashes in common.' % (
                query.id, subject.id))
        else:
            if showBestBinOnly:
                binsToPlot = [significantBins[0]]
            else:
                binsToPlot = significantBins

            for binInfo in binsToPlot:
                binCount += 1
                score = binInfo['score']
                bin_ = binInfo['bin']

                allSubjectFeatures, allSubjectOffsets = histogramBinFeatures(
                    bin_, 'subject')
                minSubjectOffset = min(allSubjectOffsets)
                maxSubjectOffset = max(allSubjectOffsets)

                allQueryFeatures, allQueryOffsets = histogramBinFeatures(
                    bin_, 'query')
                minQueryOffset = min(allQueryOffsets)

                minQueryOffsetInSubject = minSubjectOffset - minQueryOffset
                maxQueryOffsetInSubject = minQueryOffsetInSubject + len(query)

                # Plot the horizontal colored lines to indicate where the bins
                # are and the horizontal grey lines to indicate the whole query
                # sequence.
                graphAx.plot([minQueryOffsetInSubject,
                              maxQueryOffsetInSubject],
                             [score, score], '-', color='grey')
                graphAx.plot([minSubjectOffset, maxSubjectOffset],
                             [score, score], '-',
                             color=colors.get(query.id, 'blue'))

                if minQueryOffsetInSubject < minX:
                    minX = minQueryOffsetInSubject
                if maxQueryOffsetInSubject > maxX:
                    maxX = maxQueryOffsetInSubject

    # Plot vertical lines at the start and end of the subject sequence and set
    # the xlims and ylims.
=======

    if showHistogram:
        if showHorizontal:
            gs = gridspec.GridSpec(3, 1, height_ratios=[4, 4, 12])
            histogramAx = plt.subplot(gs[0, 0])
            horizontalAx = plt.subplot(gs[1, 0])
            graphAx = graphAx or plt.subplot(gs[2, 0])
        else:
            gs = gridspec.GridSpec(2, 1, height_ratios=[1, 4])
            histogramAx = plt.subplot(gs[0, 0])
            graphAx = graphAx or plt.subplot(gs[1, 0])
    else:
        if showHorizontal:
            gs = gridspec.GridSpec(2, 1, height_ratios=[1, 4])
            horizontalAx = plt.subplot(gs[0, 0])
            graphAx = graphAx or plt.subplot(gs[1, 0])
        else:
            graphAx = graphAx or plt.subplot(111)

    findParams = findParams or FindParameters()

    if showHorizontal:
        horizontal = PlotHashesInSubjectAndRead(
            subject, query, showSignificant=True, showInsignificant=False,
            showBestBinOnly=False, findParams=findParams, **kwargs)
        horizontalResult = horizontal.plotHorizontal(ax=horizontalAx)
        horizontalAx.set_title('Horizontal plot (top: %s, bottom: %s)' % (
                               query.id, subject.id), fontsize=15)
        horizontalAx.legend(
            handles=legendHandles(horizontalResult['namesSeen']),
            bbox_to_anchor=(0.005, 0.3, 0.5, 0.05), loc=3, ncol=2,
            borderaxespad=0.1, prop={'size': 8})

    graphAx.set_title('Bin alignments', fontsize=15)

    database = DatabaseSpecifier().getDatabaseFromKeywords(**kwargs)
    _, subjectIndex, _ = database.addSubject(subject)
    result = database.find(query, findParams, storeFullAnalysis=True)

    if subjectIndex in result.analysis:
        if result.analysis[subjectIndex]['significantBins']:
            significantBins = result.analysis[subjectIndex]['significantBins']
            maxScore = significantBins[0]['score']
            nSignificantBins = len(significantBins)
        else:
            graphAx.text(len(subject) / 2, 0.5,
                         'No significant bin was found.',
                         horizontalalignment='center',
                         verticalalignment='center', fontsize=15)
            maxScore = 0.0
            nSignificantBins = 0.0
            significantBins = []
    else:
        graphAx.text(len(subject) / 2, 0.5, 'No match was found.',
                     horizontalalignment='center', verticalalignment='center',
                     fontsize=15)
        maxScore = 0.0
        nSignificantBins = 0.0
        significantBins = []

    if showHorizontal:
        cols = horizontalResult['colors']
    else:
        cols = colors.color_palette('hls', len(significantBins))

    significantBinColors = {}
    # Keep track of the absolute x limits of the plot.
    minX = 0
    maxX = len(subject)
    for i, binInfo in enumerate(significantBins):
        score = binInfo['score']
        bin_ = binInfo['bin']
        significantBinColors[binInfo['index']] = cols[i]

        toPlot = normalizeBin(bin_, len(query))

        # Plot the horizontal colored lines to indicate where the bins are
        # and the horizontal grey lines to indicate the whole query sequence.
        graphAx.plot([toPlot['queryStartInSubject'],
                      toPlot['queryEndInSubject']],
                     [score, score], '-', color='grey')
        graphAx.plot([toPlot['subjectBinStart'], toPlot['subjectBinEnd']],
                     [score, score], '-', color=cols[i])

        if toPlot['queryStartInSubject'] < minX:
            minX = toPlot['queryStartInSubject']
        if toPlot['queryEndInSubject'] > maxX:
            maxX = toPlot['queryEndInSubject']

    if showHistogram:
        plotHistogram(query, subject, findParams=findParams,
                      readsAx=histogramAx, showMean=False, showMedian=False,
                      showStdev=False, showSignificanceCutoff=False,
                      showSignificantBins=False,
                      customColors=significantBinColors, **kwargs)
        histogramAx.set_title('Histogram plot (significant bins are colored)',
                              fontsize=15)

    # Plot vertical lines at the start and end of the subject sequence and set
    # the xlims and ylims.
    if showHorizontal:
        horizontalAx.set_xlim([minX - 5, maxX + 5])
        horizontalAx.vlines([0.0], [0.0], [1.0], color='grey', linewidth=0.5)
        horizontalAx.vlines([len(subject)], [0.0], [1.0], color='grey',
                            linewidth=0.5)
>>>>>>> 617cdc73
    graphAx.vlines([0.0], [0.0], [1.0], color='grey', linewidth=0.5)
    graphAx.vlines([len(subject)], [0.0], [1.0], color='grey', linewidth=0.5)
    graphAx.set_xlim([minX - 5, maxX + 5])
    graphAx.set_ylim([-0.01, 1.01])

    # Labels and titles
<<<<<<< HEAD
    figure.suptitle('Subject: %s\nmax score: %.4f, '
                    'queries: %d, bin count: %d' % (
                        subject.id, maxScore, len(queries), binCount),
                    fontsize=20)
    graphAx.set_ylabel(scoreName, fontsize=12)
    graphAx.set_xlabel('Sequence length (AA)', fontsize=12)
    graphAx.grid()
    if createFigure:
        if showFigure:
            plt.show()
    return {
        'minX': minX,
        'maxX': maxX,
    }
=======
    figure.suptitle('Query: %s, Subject: %s\nmax score: %.4f, '
                    'significant bins: %d' % (
                        query.id, subject.id, maxScore, nSignificantBins),
                    fontsize=20)
    graphAx.set_ylabel(findParams.binScoreMethod, fontsize=12)
    graphAx.set_xlabel('Sequence length (AA)', fontsize=12)
    graphAx.grid()
    figure.show()
>>>>>>> 617cdc73
<|MERGE_RESOLUTION|>--- conflicted
+++ resolved
@@ -19,7 +19,7 @@
 from light.parameters import FindParameters
 from light.performance.overlap import CalculateOverlap
 from light.performance import affinity
-from light.bin_score import ALL_BIN_SCORE_CLASSES, histogramBinFeatures
+from light.bin_score import ALL_BIN_SCORE_CLASSES
 from light.string import MultilineString
 from light.significance import (
     Always, HashFraction, MaxBinHeight, MeanBinHeight)
@@ -1540,35 +1540,12 @@
         plt.show()
 
 
-<<<<<<< HEAD
-def alignmentGraphMultipleQueries(queries, subject, findParams=None,
-                                  showBestBinOnly=False, colors=None,
-                                  createFigure=True, showFigure=True,
-                                  graphAx=None, **kwargs):
-    """
-    Plots an alignment graph showing multiple queries matched against one
-    subject, similar to the alignmentPanel in dark matter.
-
-    @param queries: An C{dark.Reads} instance of C{dark.Read.AARead} query
-        sequences.
-    @param subject: An C{dark.Read.AARead} instance of the subject sequence.
-    @param findParams: An instance of C{FindParameters} or C{None}, to use the
-        default find parameters.
-    @param showBestBinOnly: If C{True} only the best bin will be plotted for
-        each query.
-    @param colors: A C{dict} where keys are {str} query names and values are
-        colors in which that query should be colored.
-    @param createFigure: If C{True}, create a figure and give it a title.
-    @param showFigure: If C{True}, show the created figure. Set this to
-        C{False} if you're creating a panel of figures.
-=======
 def alignmentGraph(query, subject, findParams=None, createFigure=True,
                    showHistogram=True, showHorizontal=True, graphAx=None,
                    **kwargs):
     """
     Plots an alignment graph similar to the one in dark matter
     (https://github.com/acorg/dark-matter).
-
     @param query: An AARead instance of the sequence of the query.
     @param subject: An AARead instance of the sequence of the subject.
     @param findParams: An instance of C{FindParameters} or C{None}, to use the
@@ -1576,7 +1553,6 @@
     @param createFigure: If C{True}, create a figure and give it a title.
     @param showHistogram: If C{True}, show the histogram of the match.
     @param showHorizontal: If C{True}, show the horizontal line plot.
->>>>>>> 617cdc73
     @param graphAx: If not C{None}, use this as the subplot for displaying
         reads.
     @param kwargs: See C{database.DatabaseSpecifier.getDatabaseFromKeywords}
@@ -1584,68 +1560,6 @@
     """
     if createFigure:
         figure = plt.figure()
-<<<<<<< HEAD
-        graphAx = graphAx or plt.subplot(111)
-
-    findParams = findParams or FindParameters()
-
-    database = DatabaseSpecifier().getDatabaseFromKeywords(**kwargs)
-    _, subjectIndex, _ = database.addSubject(subject)
-
-    binCount = 0
-    colors = colors or {}
-    scoreName = findParams.binScoreMethod
-    maxScore = 0.0
-    minX = 0.0
-    maxX = len(subject)
-    for query in queries:
-        result = database.find(query, findParams, storeFullAnalysis=True)
-        try:
-            significantBins = result.analysis[subjectIndex]['significantBins']
-        except KeyError:
-            print('Query %r and subject %r had no hashes in common.' % (
-                query.id, subject.id))
-        else:
-            if showBestBinOnly:
-                binsToPlot = [significantBins[0]]
-            else:
-                binsToPlot = significantBins
-
-            for binInfo in binsToPlot:
-                binCount += 1
-                score = binInfo['score']
-                bin_ = binInfo['bin']
-
-                allSubjectFeatures, allSubjectOffsets = histogramBinFeatures(
-                    bin_, 'subject')
-                minSubjectOffset = min(allSubjectOffsets)
-                maxSubjectOffset = max(allSubjectOffsets)
-
-                allQueryFeatures, allQueryOffsets = histogramBinFeatures(
-                    bin_, 'query')
-                minQueryOffset = min(allQueryOffsets)
-
-                minQueryOffsetInSubject = minSubjectOffset - minQueryOffset
-                maxQueryOffsetInSubject = minQueryOffsetInSubject + len(query)
-
-                # Plot the horizontal colored lines to indicate where the bins
-                # are and the horizontal grey lines to indicate the whole query
-                # sequence.
-                graphAx.plot([minQueryOffsetInSubject,
-                              maxQueryOffsetInSubject],
-                             [score, score], '-', color='grey')
-                graphAx.plot([minSubjectOffset, maxSubjectOffset],
-                             [score, score], '-',
-                             color=colors.get(query.id, 'blue'))
-
-                if minQueryOffsetInSubject < minX:
-                    minX = minQueryOffsetInSubject
-                if maxQueryOffsetInSubject > maxX:
-                    maxX = maxQueryOffsetInSubject
-
-    # Plot vertical lines at the start and end of the subject sequence and set
-    # the xlims and ylims.
-=======
 
     if showHistogram:
         if showHorizontal:
@@ -1751,14 +1665,105 @@
         horizontalAx.vlines([0.0], [0.0], [1.0], color='grey', linewidth=0.5)
         horizontalAx.vlines([len(subject)], [0.0], [1.0], color='grey',
                             linewidth=0.5)
->>>>>>> 617cdc73
     graphAx.vlines([0.0], [0.0], [1.0], color='grey', linewidth=0.5)
     graphAx.vlines([len(subject)], [0.0], [1.0], color='grey', linewidth=0.5)
     graphAx.set_xlim([minX - 5, maxX + 5])
     graphAx.set_ylim([-0.01, 1.01])
 
     # Labels and titles
-<<<<<<< HEAD
+    figure.suptitle('Query: %s, Subject: %s\nmax score: %.4f, '
+                    'significant bins: %d' % (
+                        query.id, subject.id, maxScore, nSignificantBins),
+                    fontsize=20)
+    graphAx.set_ylabel(findParams.binScoreMethod, fontsize=12)
+    graphAx.set_xlabel('Sequence length (AA)', fontsize=12)
+    graphAx.grid()
+    figure.show()
+
+
+def alignmentGraphMultipleQueries(queries, subject, findParams=None,
+                                  showBestBinOnly=False, colors=None,
+                                  createFigure=True, showFigure=True,
+                                  graphAx=None, **kwargs):
+    """
+    Plots an alignment graph showing multiple queries matched against one
+    subject, similar to the alignmentPanel in dark matter.
+
+    @param queries: An C{dark.Reads} instance of C{dark.Read.AARead} query
+        sequences.
+    @param subject: An C{dark.Read.AARead} instance of the subject sequence.
+    @param findParams: An instance of C{FindParameters} or C{None}, to use the
+        default find parameters.
+    @param showBestBinOnly: If C{True} only the best bin will be plotted for
+        each query.
+    @param colors: A C{dict} where keys are {str} query names and values are
+        colors in which that query should be colored.
+    @param createFigure: If C{True}, create a figure and give it a title.
+    @param showFigure: If C{True}, show the created figure. Set this to
+        C{False} if you're creating a panel of figures.
+    @param graphAx: If not C{None}, use this as the subplot for displaying
+        reads.
+    @param kwargs: See C{database.DatabaseSpecifier.getDatabaseFromKeywords}
+        for additional keywords, all of which are optional.
+    """
+    if createFigure:
+        figure = plt.figure()
+        graphAx = graphAx or plt.subplot(111)
+
+    findParams = findParams or FindParameters()
+
+    database = DatabaseSpecifier().getDatabaseFromKeywords(**kwargs)
+    _, subjectIndex, _ = database.addSubject(subject)
+
+    binCount = 0
+    colors = colors or {}
+    scoreName = findParams.binScoreMethod
+    maxScore = 0.0
+    minX = 0.0
+    maxX = len(subject)
+    for query in queries:
+        result = database.find(query, findParams, storeFullAnalysis=True)
+        try:
+            significantBins = result.analysis[subjectIndex]['significantBins']
+        except KeyError:
+            print('Query %r and subject %r had no hashes in common.' % (
+                query.id, subject.id))
+        else:
+            if showBestBinOnly:
+                binsToPlot = [significantBins[0]]
+            else:
+                binsToPlot = significantBins
+
+            for binInfo in binsToPlot:
+                score = binInfo['score']
+                bin_ = binInfo['bin']
+
+                toPlot = normalizeBin(bin_, len(query))
+
+                # Plot the horizontal colored lines to indicate where the bins
+                # are and the horizontal grey lines to indicate the whole query
+                # sequence.
+                graphAx.plot([toPlot['queryStartInSubject'],
+                              toPlot['queryEndInSubject']],
+                             [score, score], '-', color='grey')
+                graphAx.plot([toPlot['subjectBinStart'],
+                              toPlot['subjectBinEnd']],
+                             [score, score], '-',
+                             color=colors.get(query.id, 'blue'))
+
+                if toPlot['queryStartInSubject'] < minX:
+                    minX = toPlot['queryStartInSubject']
+                if toPlot['queryEndInSubject'] > maxX:
+                    maxX = toPlot['queryEndInSubject']
+
+    # Plot vertical lines at the start and end of the subject sequence and set
+    # the xlims and ylims.
+    graphAx.vlines([0.0], [0.0], [1.0], color='grey', linewidth=0.5)
+    graphAx.vlines([len(subject)], [0.0], [1.0], color='grey', linewidth=0.5)
+    graphAx.set_xlim([minX - 5, maxX + 5])
+    graphAx.set_ylim([-0.01, 1.01])
+
+    # Labels and titles
     figure.suptitle('Subject: %s\nmax score: %.4f, '
                     'queries: %d, bin count: %d' % (
                         subject.id, maxScore, len(queries), binCount),
@@ -1772,14 +1777,4 @@
     return {
         'minX': minX,
         'maxX': maxX,
-    }
-=======
-    figure.suptitle('Query: %s, Subject: %s\nmax score: %.4f, '
-                    'significant bins: %d' % (
-                        query.id, subject.id, maxScore, nSignificantBins),
-                    fontsize=20)
-    graphAx.set_ylabel(findParams.binScoreMethod, fontsize=12)
-    graphAx.set_xlabel('Sequence length (AA)', fontsize=12)
-    graphAx.grid()
-    figure.show()
->>>>>>> 617cdc73
+    }