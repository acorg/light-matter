--- conflicted
+++ resolved
@@ -289,7 +289,6 @@
         centers = np.linspace(histogram.min, histogram.max, nBins,
                               endpoint=False)
         title = fill('%s vs %s' % (query.id, subject.id), FILL_WIDTH)
-        print(title)
 
         if readsAx is None:
             fig = plt.figure()
@@ -298,9 +297,8 @@
             readsAx.set_xlabel('Offset delta (subject - query)', fontsize=14)
             readsAx.xaxis.tick_bottom()
 
-<<<<<<< HEAD
-        readsAx.bar(center, counts, align='center', width=width,
-                    facecolor='blue', edgecolor='blue')
+        plt.vlines(centers, repeat(0, len(counts)), counts, color='blue',
+                   linewidth=2)
 
         if showSignificantBins:
             significanceMethod = findParams.significanceMethod
@@ -322,13 +320,8 @@
 
             for binIndex, bin_ in enumerate(histogram.bins):
                 if significance.isSignificant(binIndex):
-                    readsAx.bar(center[binIndex], len(bin_), align='center',
-                                width=width, facecolor='red',
-                                edgecolor='red')
-=======
-        plt.vlines(centers, repeat(0, len(counts)), counts, color='blue',
-                   linewidth=2)
->>>>>>> bfa179e8
+                    plt.vlines(centers[binIndex], 0, len(bin_), color='red',
+                               linewidth=2)
 
         mean = np.mean(counts)
         if showMean:
