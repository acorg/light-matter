--- conflicted
+++ resolved
@@ -23,34 +23,23 @@
         @return: A generator that yields C{Landmark} instances.
         """
         predictions = read.gor4()['predictions']
-        count = 0
+        length = 0
         for offset, prediction in enumerate(predictions):
             if prediction == 'H':
-                if count:
+                if length:
                     # We're already in a string of H's. Keep counting.
-                    count += 1
+                    length += 1
                 else:
                     start = offset
-                    count = 1
+                    length = 1
             else:
-                if count:
+                if length:
                     # We were in a string of H's, but it has just ended.
-<<<<<<< HEAD
-                    yield Landmark(self.NAME, self.SYMBOL, start, count,
-                                   scale(count, self._featureLengthBase))
-=======
-                    length = scale(count, self._distanceBase)
-                    yield Landmark(self.NAME, self.SYMBOL, start, count,
-                                   length)
->>>>>>> 1a7f5559
-                    count = 0
+                    yield Landmark(self.NAME, self.SYMBOL, start, length,
+                                   scale(length, self._featureLengthBase))
+                    length = 0
 
-        if count:
+        if length:
             # We reached the end of the string still in an alpha helix.
-<<<<<<< HEAD
-            yield Landmark(self.NAME, self.SYMBOL, start, count,
-                           scale(count, self._featureLengthBase))
-=======
-            length = scale(count, self._distanceBase)
-            yield Landmark(self.NAME, self.SYMBOL, start, count, length)
->>>>>>> 1a7f5559
+            yield Landmark(self.NAME, self.SYMBOL, start, length,
+                           scale(length, self._featureLengthBase))