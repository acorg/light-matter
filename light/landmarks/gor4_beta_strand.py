<<<<<<< HEAD
from light.distance import scale
from light.features import Landmark
from light.finder import Finder
=======
from light.distance import scaleLog
from light.features import Landmark, Finder
>>>>>>> bebf8a1c


class GOR4BetaStrand(Finder):
    """
    Use the GOR IV algorithm to do probabilistic identification of amino acid
    sequences that are (hopefully!) likely to correspond to Beta strands.

    See the src/gor4 directory in the dark-matter repo at
    https://github.com/acorg/dark-matter for information about our
    GOR IV implementation.
    """
    NAME = 'GOR4BetaStrand'
    SYMBOL = 'GB'

    def find(self, read):
        """
        Find possible beta strands in a sequence, using GOR IV. Beta strands
        are indicated by 'E' characters in the GOR IV prediction string.

        @param read: An instance of C{dark.reads.AARead}.
        @return: A generator that yields C{Landmark} instances.
        """
        predictions = read.gor4()['predictions']
        length = 0
        for offset, prediction in enumerate(predictions):
            if prediction == 'E':
                if length:
                    # We're already in a string of E's. Keep counting.
                    length += 1
                else:
                    start = offset
                    length = 1
            else:
                if length:
                    # We were in a string of E's, but it has just ended.
                    yield Landmark(self.NAME, self.SYMBOL, start, length,
                                   scaleLog(length, self._featureLengthBase))
                    length = 0

        if length:
            # We reached the end of the string still in a beta strand.
            yield Landmark(self.NAME, self.SYMBOL, start, length,
                           scaleLog(length, self._featureLengthBase))<|MERGE_RESOLUTION|>--- conflicted
+++ resolved
@@ -1,11 +1,6 @@
-<<<<<<< HEAD
-from light.distance import scale
+from light.distance import scaleLog
 from light.features import Landmark
 from light.finder import Finder
-=======
-from light.distance import scaleLog
-from light.features import Landmark, Finder
->>>>>>> bebf8a1c
 
 
 class GOR4BetaStrand(Finder):
@@ -29,6 +24,7 @@
         @return: A generator that yields C{Landmark} instances.
         """
         predictions = read.gor4()['predictions']
+        featureLengthBase = self._dbParams.featureLengthBase
         length = 0
         for offset, prediction in enumerate(predictions):
             if prediction == 'E':
@@ -42,10 +38,10 @@
                 if length:
                     # We were in a string of E's, but it has just ended.
                     yield Landmark(self.NAME, self.SYMBOL, start, length,
-                                   scaleLog(length, self._featureLengthBase))
+                                   scaleLog(length, featureLengthBase))
                     length = 0
 
         if length:
             # We reached the end of the string still in a beta strand.
             yield Landmark(self.NAME, self.SYMBOL, start, length,
-                           scaleLog(length, self._featureLengthBase))+                           scaleLog(length, featureLengthBase))