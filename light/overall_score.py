--- conflicted
+++ resolved
@@ -168,13 +168,9 @@
         self._significantBins = significantBins
         self._query = query
         self._subject = subject
-<<<<<<< HEAD
-        self._params = params
+        self._dbParams = dbParams
         if self._significantBins:
             self._bestBinScore = significantBins[0]['score']
-=======
-        self._dbParams = dbParams
->>>>>>> 99b56080
 
     def calculateScore(self):
         """
