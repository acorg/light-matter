--- conflicted
+++ resolved
@@ -6,10 +6,12 @@
 except ImportError:
     from json import dumps, loads
 
+from six import string_types
+
 from light.checksum import Checksum
-from light.finder import Finder
 from light.landmarks import (
-    findLandmark, DEFAULT_LANDMARK_CLASSES, ALL_LANDMARK_CLASSES_EVEN_BAD_ONES)
+    findLandmark, findLandmarks, DEFAULT_LANDMARK_CLASSES,
+    ALL_LANDMARK_CLASSES_EVEN_BAD_ONES)
 from light.trig import (
     findTrigPoint, DEFAULT_TRIG_CLASSES, ALL_TRIG_CLASSES_EVEN_BAD_ONES)
 from light.bin_score import MinHashesScore, ALL_BIN_SCORE_CLASSES
@@ -195,17 +197,6 @@
         @param args: The result of calling C{parse_args()} on an
             C{argparse.ArgumentParser} instance.
         """
-<<<<<<< HEAD
-        dbParams = cls(significanceMethod=args.significanceMethod,
-                       significanceFraction=args.significanceFraction,
-                       scoreMethod=args.scoreMethod,
-                       featureMatchScore=args.featureMatchScore,
-                       featureMismatchScore=args.featureMismatchScore,
-                       weights=parseWeights(args.weights or {}),
-                       overallScoreMethod=args.overallScoreMethod)
-
-        return dbParams
-=======
         return cls(significanceMethod=args.significanceMethod,
                    significanceFraction=args.significanceFraction,
                    scoreMethod=args.scoreMethod,
@@ -214,7 +205,6 @@
                    weights=parseWeights(args.weights or {}),
                    overallScoreMethod=args.overallScoreMethod,
                    deltaScale=args.deltaScale)
->>>>>>> bebf8a1c
 
     def print_(self, margin=''):
         """
@@ -238,7 +228,7 @@
             'Weights: '
         ])
         result.indent()
-        for key in sorted(self.weights.keys()):
+        for key in sorted(self.weights):
             result.append('%s: %f' % (key, self.weights[key]))
         return str(result)
 
@@ -246,7 +236,7 @@
 class DatabaseParameters(object):
     """
     Hold a collection of database parameter settings, including parameters
-    defined by feature finders.
+    used by feature finders.
 
     @param landmarks: Either C{None} (to use the default landmark finders) or
         a mixed C{list} of landmark finder classes or C{str} landmark finder
@@ -267,15 +257,13 @@
         logarithm using this C{float} base, for the purpose of matching
         landmarks via hashes. This reduces sensitivity to relatively small
         differences in lengths.
-    @param kwargs: A C{dict} containing feature finder parameter names (as
-        keys) and values.
+    @param randomLandmarkDensity: The C{float} density of random length-1
+        landmarks to generate.
+    @param randomTrigPointDensity: The C{float} density of random trig points
+        to generate.
     @raise ValueError: If an unknown landmark or trig point finder name is
         given in C{landmarks} or C{trigPoints}.
     """
-
-    PARAMS = ('landmarkClasses', 'trigPointClasses', 'limitPerLandmark',
-              'maxDistance', 'minDistance', 'distanceBase',
-              'featureLengthBase')
 
     # Database defaults (see explanations in the above docstring).
     DEFAULT_LIMIT_PER_LANDMARK = 10
@@ -283,12 +271,25 @@
     DEFAULT_MIN_DISTANCE = 1
     DEFAULT_DISTANCE_BASE = 1.1
     DEFAULT_FEATURE_LENGTH_BASE = 1.35
+    DEFAULT_RANDOM_LANDMARK_DENSITY = 0.1
+    DEFAULT_RANDOM_TRIG_POINT_DENSITY = 0.1
 
     def __init__(self, landmarks=None, trigPoints=None,
                  limitPerLandmark=None, maxDistance=None, minDistance=None,
-                 distanceBase=None, featureLengthBase=None, **kwargs):
+                 distanceBase=None, featureLengthBase=None,
+                 randomLandmarkDensity=None, randomTrigPointDensity=None):
 
         # First set the simple scalar parameters.
+        self.limitPerLandmark = (
+            self.DEFAULT_LIMIT_PER_LANDMARK if limitPerLandmark is None
+            else limitPerLandmark)
+
+        self.maxDistance = (
+            self.DEFAULT_MAX_DISTANCE if maxDistance is None else maxDistance)
+
+        self.minDistance = (
+            self.DEFAULT_MIN_DISTANCE if minDistance is None else minDistance)
+
         self.distanceBase = (
             self.DEFAULT_DISTANCE_BASE if distanceBase is None
             else distanceBase)
@@ -303,24 +304,20 @@
         if self.featureLengthBase <= 0:
             raise ValueError('featureLengthBase must be > 0.')
 
-        self.limitPerLandmark = (
-            self.DEFAULT_LIMIT_PER_LANDMARK if limitPerLandmark is None
-            else limitPerLandmark)
-
-        self.maxDistance = (
-            self.DEFAULT_MAX_DISTANCE if maxDistance is None else maxDistance)
-
-        self.minDistance = (
-            self.DEFAULT_MIN_DISTANCE if minDistance is None else minDistance)
+        self.randomLandmarkDensity = (
+            self.DEFAULT_RANDOM_LANDMARK_DENSITY if
+            randomLandmarkDensity is None else randomLandmarkDensity)
+
+        self.randomTrigPointDensity = (
+            self.DEFAULT_RANDOM_TRIG_POINT_DENSITY if
+            randomTrigPointDensity is None else randomTrigPointDensity)
 
         if landmarks is None:
             landmarkClasses = DEFAULT_LANDMARK_CLASSES
         else:
             landmarkClasses = set()
             for landmark in landmarks:
-                if issubclass(landmark, Finder):
-                    landmarkClasses.add(landmark)
-                else:
+                if isinstance(landmark, string_types):
                     cls = findLandmark(landmark)
                     if cls:
                         landmarkClasses.add(cls)
@@ -328,15 +325,16 @@
                         raise ValueError(
                             'Could not find landmark finder class %r.'
                             % landmark)
+                else:
+                    # Assume this is already a landmark class.
+                    landmarkClasses.add(landmark)
 
         if trigPoints is None:
             trigPointClasses = DEFAULT_TRIG_CLASSES
         else:
             trigPointClasses = set()
             for trigPoint in trigPoints:
-                if issubclass(trigPoint, Finder):
-                    trigPointClasses.add(trigPoint)
-                else:
+                if isinstance(trigPoint, string_types):
                     cls = findTrigPoint(trigPoint)
                     if cls:
                         trigPointClasses.add(cls)
@@ -344,18 +342,16 @@
                         raise ValueError(
                             'Could not find trig point finder class %r.'
                             % trigPoint)
+                else:
+                    # Assume this is already a trig point class.
+                    trigPointClasses.add(trigPoint)
 
         # The finders instantiated here are not used in this file. They are
         # used by the backend. We make sorted lists of them so we're guaranteed
         # to always process them in the same order (in printing, in checksums,
         # etc).
-        self.landmarkFinders = sorted(cls() for cls in landmarkClasses)
-        self.trigPointFinders = sorted(cls() for cls in trigPointClasses)
-
-        # Initialize all finders.
-        print('NIT............')
-        for finder in self.landmarkFinders + self.trigPointFinders:
-            finder.initializeFromKeywords(**kwargs)
+        self.landmarkFinders = sorted(cls(self) for cls in landmarkClasses)
+        self.trigPointFinders = sorted(cls(self) for cls in trigPointClasses)
 
     @property
     def checksum(self):
@@ -374,7 +370,9 @@
             [f.SYMBOL for f in self.trigPointFinders] +
             list(map(str, (self.limitPerLandmark, self.maxDistance,
                            self.minDistance, self.distanceBase,
-                           self.featureLengthBase))))
+                           self.featureLengthBase,
+                           self.randomLandmarkDensity,
+                           self.randomTrigPointDensity))))
         return checksum.value
 
     @staticmethod
@@ -385,7 +383,7 @@
         @param parser: An C{argparse.ArgumentParser} instance.
         """
         parser.add_argument(
-            '--landmark', action='append', dest='landmarkFinderNames',
+            '--landmark', action='append', dest='landmarks',
             choices=sorted(c.NAME for c in ALL_LANDMARK_CLASSES_EVEN_BAD_ONES),
             help=('The name of a landmark finder to use. May be specified '
                   'multiple times. If no landmark finders are '
@@ -394,7 +392,11 @@
                   ', '.join(sorted(c.NAME for c in DEFAULT_LANDMARK_CLASSES))))
 
         parser.add_argument(
-            '--trig', action='append', dest='trigFinderNames',
+            '--noLandmarks', action='store_true', default=False,
+            help='If specified, no landmark finders will be used.')
+
+        parser.add_argument(
+            '--trig', action='append', dest='trigPoints',
             choices=sorted(c.NAME for c in ALL_TRIG_CLASSES_EVEN_BAD_ONES),
             help=('The name of a trig point finder to use. May be '
                   'specified multiple times. If no trig point finders are '
@@ -403,10 +405,6 @@
                   ', '.join(sorted(c.NAME for c in DEFAULT_TRIG_CLASSES))))
 
         parser.add_argument(
-            '--noLandmarks', action='store_true', default=False,
-            help='If specified, no landmark finders will be used.')
-
-        parser.add_argument(
             '--noTrigPoints', action='store_true', default=False,
             help='If specified, no trig point finders will be used.')
 
@@ -442,10 +440,59 @@
                   'length using this base. This reduces sensitivity to '
                   'relatively small differences in landmark length.'))
 
-        # Allow all finders to add their own arguments.
-        for cls in (ALL_LANDMARK_CLASSES_EVEN_BAD_ONES +
-                    ALL_TRIG_CLASSES_EVEN_BAD_ONES):
-            cls().addArgsToParser(parser)
+        parser.add_argument(
+            '--randomLandmarkDensity', type=float,
+            default=DatabaseParameters.DEFAULT_RANDOM_LANDMARK_DENSITY,
+            help=('The (float) density of random length-1 landmarks to '
+                  'generate.'))
+
+        parser.add_argument(
+            '--randomTrigPointDensity', type=float,
+            default=DatabaseParameters.DEFAULT_RANDOM_TRIG_POINT_DENSITY,
+            help=('The (float) density of random trig points to generate.'))
+
+    @classmethod
+    def fromArgs(cls, args):
+        if args.noLandmarks:
+            if args.landmarks:
+                raise RuntimeError(
+                    'You cannot use both --noLandmarks and --landmark.')
+            else:
+                landmarkClasses = []
+        elif args.landmarks:
+            landmarkClasses = findLandmarks(args.landmarks)
+        else:
+            landmarkClasses = DEFAULT_LANDMARK_CLASSES
+
+        if args.noTrigPoints:
+            if args.trigPoints:
+                raise RuntimeError(
+                    'You cannot use both --noTrigPoints and --trig.')
+            else:
+                trigPointClasses = []
+        elif args.trigPoints:
+            trigPointClasses = findLandmarks(args.trigPoints)
+        else:
+            trigPointClasses = DEFAULT_TRIG_CLASSES
+
+        # Flag an error if no landmark or trig point finders were given. We
+        # test this here instead of in __init__ because we want to allow
+        # programmers (e.g., writing tests) to have no finders. But a user
+        # giving command line arguments should probably be warned /
+        # restricted.
+        if len(landmarkClasses) + len(trigPointClasses) == 0:
+            raise RuntimeError(
+                'Cannot create database parameters as no landmark or trig '
+                'point finders were specified. Use --landmark and/or --trig.')
+
+        return cls(landmarks=landmarkClasses, trigPoints=trigPointClasses,
+                   limitPerLandmark=args.limitPerLandmark,
+                   maxDistance=args.maxDistance,
+                   minDistance=args.minDistance,
+                   distanceBase=args.distanceBase,
+                   featureLengthBase=args.featureLengthBase,
+                   randomLandmarkDensity=args.randomLandmarkDensity,
+                   randomTrigPointDensity=args.randomTrigPointDensity)
 
     def save(self, fp=sys.stdout):
         """
@@ -462,11 +509,9 @@
             'minDistance': self.minDistance,
             'distanceBase': self.distanceBase,
             'featureLengthBase': self.featureLengthBase,
+            'randomLandmarkDensity': self.randomLandmarkDensity,
+            'randomTrigPointDensity': self.randomTrigPointDensity,
         }
-
-        # Add the state of all finders.
-        for finder in self.landmarkFinders + self.trigPointFinders:
-            state.update(finder.state())
 
         print(dumps(state), file=fp)
         return fp
@@ -495,7 +540,6 @@
         """
         result = MultilineString(margin=margin)
         append = result.append
-        extend = result.extend
 
         append('Parameters:')
         result.indent()
@@ -504,7 +548,7 @@
             append('Landmark finders:')
             result.indent()
             for finder in self.landmarkFinders:
-                result.append(finder.print_(margin), verbatim=True)
+                append(finder.print_(margin), verbatim=True)
             result.outdent()
         else:
             append('Landmark finders: none')
@@ -513,17 +557,19 @@
             append('Trig point finders:')
             result.indent()
             for finder in self.trigPointFinders:
-                result.append(finder.print_(margin), verbatim=True)
+                append(finder.print_(margin), verbatim=True)
             result.outdent()
         else:
             append('Trig point finders: none')
 
-        extend([
+        result.extend([
             'Limit per landmark: %d' % self.limitPerLandmark,
             'Max distance: %d' % self.maxDistance,
             'Min distance: %d' % self.minDistance,
             'Distance base: %f' % self.distanceBase,
             'Feature length base: %f' % self.featureLengthBase,
+            'randomLandmarkDensity: %f' % self.randomLandmarkDensity,
+            'randomTrigPointDensity: %f' % self.randomTrigPointDensity,
         ])
 
         return str(result)
@@ -536,14 +582,52 @@
         @return: A C{str} summary of the parameter differences if any, else
             C{None}.
         """
-        err = []
-        for param in self.PARAMS:
+        err = MultilineString()
+        err.append('Summary of differences:')
+        err.indent()
+
+        for param in (
+                'landmarkFinders', 'trigPointFinders', 'limitPerLandmark',
+                'maxDistance', 'minDistance', 'distanceBase',
+                'featureLengthBase', 'randomLandmarkDensity',
+                'randomTrigPointDensity'):
             ours = getattr(self, param)
             theirs = getattr(other, param)
             if ours != theirs:
                 err.append('\tParam %r values %r and %r differ.' %
                            (param, ours, theirs))
 
-        # TODO: compare finder parameters!
-
-        return 'Summary of differences:\n%s' % '\n'.join(err) if err else None+        return str(err) if err else None
+
+    def commandLine(self):
+        """
+        Return the command line arguments with values that could be used to
+        to recreate this C{DatabaseParameters} instance.
+
+        @return: A C{list} of C{str} command line arguments, with values.
+        """
+        result = []
+
+        if self.landmarkFinders:
+            for finder in self.landmarkFinders:
+                result.extend(['--landmark', finder.__class__.__name__])
+        else:
+            result.append('--noLandmarks')
+
+        if self.trigPointFinders:
+            for finder in self.trigPointFinders:
+                result.extend(['--trig', finder.__class__.__name__])
+        else:
+            result.append('--noTrigPoints')
+
+        result.extend([
+            '--limitPerLandmark', str(self.limitPerLandmark),
+            '--maxDistance', str(self.maxDistance),
+            '--minDistance', str(self.minDistance),
+            '--distanceBase', str(self.distanceBase),
+            '--featureLengthBase', str(self.featureLengthBase),
+            '--randomLandmarkDensity', str(self.randomLandmarkDensity),
+            '--randomTrigPointDensity', str(self.randomTrigPointDensity),
+        ])
+
+        return result