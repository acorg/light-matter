"""
The Z-scores below are for polymerase sequences taken from Cerny et al., 2014,
'Evolution of Tertiary Structure of Viral RNA Dependent Polymerases.'

Note that the name of 1RW3 has been changed to 4MH8. See
http://www.rcsb.org/pdb/explore/explore.do?structureId=4MH8
In the tables below we use 1RW3
"""

from os.path import join, dirname
from json import loads
from collections import OrderedDict

from light import performance


# The following has long lines and extra embedded spaces to make it simpler
# to read and check for errors. It shoud be identical to Table 2 in Cerny
# et al. (apart from the first line, which is absent in the paper).
_CERNY_TABLE_2 = OrderedDict([
    #           2J7WA 4K6MA 1S49A 1NB6A 3OLBA 1XR7A 1XR6A 3CDWA 2E9ZA 3BSOA 3UQSA 1KHVB 2CKWA 1HI0P 3AXVA 2PUSA 2YI9A 2R7WA 1N35A 3V81C 1MU2A
    ('2J7W-A', []),
    ('4K6M-A', [42.9]),
    ('1S49-A', [22.8, 21.7]),
    ('1NB6-A', [20.5, 17.4, 27.4]),
    ('3OLB-A', [18.1, 16.8, 25.3, 21.5]),
    ('1XR7-A', [18.2, 16.6, 25.1, 20.9, 52.4]),
    ('1XR6-A', [18.0, 16.5, 24.8, 20.7, 52.2, 56.7]),
    ('3CDW-A', [18.0, 16.3, 25.2, 21.0, 53.1, 52.4, 53.1]),
    ('2E9Z-A', [19.2, 17.2, 26.5, 21.6, 41.5, 41.3, 41.0, 41.6]),
    ('3BSO-A', [20.5, 16.5, 27.1, 23.8, 32.0, 32.3, 38.1, 31.8, 32.4]),
    ('3UQS-A', [20.9, 17.7, 28.0, 25.2, 31.1, 31.5, 31.2, 31.4, 32.2, 51.0]),
    ('1KHV-B', [18.7, 17.9, 27.4, 24.3, 32.4, 33.0, 32.9, 33.0, 32.4, 39.3, 42.7]),
    ('2CKW-A', [17.5, 15.0, 24.7, 20.6, 30.4, 30.8, 30.8, 30.9, 30.8, 39.1, 39.4, 43.9]),
    ('1HI0-P', [14.8, 10.6,  4.1, 16.4, 17.2, 17.0, 16.9, 17.7, 15.7, 18.5, 19.1, 17.7, 14.1]),
    ('3AVX-A', [11.1,  7.7, 14.8, 14.1, 14.0, 13.5, 13.6, 14.5, 13.8, 13.2, 14.4, 14.9, 12.6, 12.3]),
    ('2PUS-A', [ 8.4,  6.6, 10.7,  9.5, 12.1, 12.1, 11.9, 12.6, 12.9, 13.4, 13.3, 12.6, 12.9,  9.5,  6.0]),
    ('2YI9-A', [ 9.8,  6.7, 13.9, 12.9, 12.4, 12.3, 12.1, 13.0, 13.5, 15.5, 14.2, 14.0, 13.2, 10.7,  7.7, 42.5]),
    ('2R7W-A', [ 8.9,  9.0, 10.2, 10.5,  9.7,  9.4,  8.3,  8.4,  9.3,  9.4,  9.1, 10.4,  8.5,  9.9,  7.8,  4.6,  4.6]),
    ('1N35-A', [ 6.5,  4.0, 10.3,  7.6,  7.8,  7.3,  7.1,  7.8,  8.1,  7.9,  7.9,  8.1,  8.0,  8.4,  8.0,  6.5,  6.6, 15.4]),
    ('3V81-C', [ 4.7,  1.6,  6.3,  6.5,  5.4,  5.5,  4.9,  4.8,  5.3,  5.5,  5.7,  5.7,  4.9,  3.8,  5.8,  2.8,  2.3,  4.0,  5.9]),
    ('1MU2-A', [ 5.4,  4.0,  7.9,  7.4,  6.2,  6.6,  6.8,  6.9,  6.1,  7.6,  7.9,  6.5,  7.4,  5.5,  7.7,  3.6,  4.3,  4.6,  5.1, 28.5]),
    ('1RW3-A', [ 4.7,  3.4,  7.9,  6.2,  7.2,  7.4,  7.0,  6.8,  6.0,  7.6,  6.8,  7.5,  7.4,  4.9,  6.2,  2.6,  3.0,  4.0,  3.9, 18.2, 20.7]),
    #           2J7WA 4K6MA 1S49A 1NB6A 3OLBA 1XR7A 1XR6A 3CDWA 2E9ZA 3BSOA 3UQSA 1KHVB 2CKWA 1HI0P 3AXVA 2PUSA 2YI9A 2R7WA 1N35A 3V81C 1MU2A
])

# Z_SCORES will be a dict of dicts, indexed first by query id and then by
# subject id, holding the corresponding Z scores (taken from
# _CERNY_TABLE_2).  We'll walk through _CERNY_TABLE_2 to fill in Z_SCORES.
Z_SCORES = {}

for index, queryId in enumerate(_CERNY_TABLE_2):
    Z_SCORES[queryId] = {}
    for subjectId in _CERNY_TABLE_2:
        if queryId != subjectId:
            try:
                score = _CERNY_TABLE_2[subjectId][index]
            except IndexError:
                # The logic here may appear backwards, but it's not. To
                # convince yourself either think about it or look at the
                # testLogic test in test/performance/test_polymerase.py
                score = Z_SCORES[subjectId][queryId]

            Z_SCORES[queryId][subjectId] = score

# Read the BLAST bit score JSON. These values in that file were generated
# by blastp. See the top-level Makefile,
<<<<<<< HEAD
# performance/bin/create-polymerase-json.sh and
# performance/bin/convert-blast-10-to-json.py for details.
_BITSCORES_JSON = join(dirname(dirname(light.__file__)),
                       'performance', 'zscores', 'polymerase.json')
BIT_SCORES = loads(open(_BITSCORES_JSON).read())
=======
# light/performance/bin/create-polymerase-json.sh and
# light/performance/bin/convert-blast-10-to-json.py for details.
_JSON = join(dirname(performance.__file__), 'data', 'polymerase.json')
BIT_SCORES = loads(open(_JSON).read())
>>>>>>> e6223908
<|MERGE_RESOLUTION|>--- conflicted
+++ resolved
@@ -65,15 +65,7 @@
 
 # Read the BLAST bit score JSON. These values in that file were generated
 # by blastp. See the top-level Makefile,
-<<<<<<< HEAD
-# performance/bin/create-polymerase-json.sh and
-# performance/bin/convert-blast-10-to-json.py for details.
-_BITSCORES_JSON = join(dirname(dirname(light.__file__)),
-                       'performance', 'zscores', 'polymerase.json')
-BIT_SCORES = loads(open(_BITSCORES_JSON).read())
-=======
 # light/performance/bin/create-polymerase-json.sh and
 # light/performance/bin/convert-blast-10-to-json.py for details.
 _JSON = join(dirname(performance.__file__), 'data', 'polymerase.json')
-BIT_SCORES = loads(open(_JSON).read())
->>>>>>> e6223908
+BIT_SCORES = loads(open(_JSON).read())