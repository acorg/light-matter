import sys
from json import dumps
from collections import defaultdict

from light.distance import scale
from light.histogram import Histogram


class Result(object):
    """
    Hold the result of a database look-up on a read.

    @param scannedRead: A C{dark.read.ScannedRead} instance.
    @param matches: A C{dict} of matches. Keys are C{int} subject indices.
        Each value is a C{list} of C{dicts}, with each C{dict} containing the
        following keys: 'landmark', 'subjectOffsets', and 'trigPoint'.
    @param hashCount: The C{int} number of hashes that a scannedRead has
        (including hashes that were not found in the database).
    @param significanceFraction: The C{float} fraction of all (landmark,
        trig point) pairs for a scannedRead that need to fall into the
        same histogram bucket for that bucket to be considered a
        significant match with a database title.
<<<<<<< HEAD
    @param database: A C{light.database.Database} instance.
=======
    @param distanceBase: The distance between a landmark and a trig point
        is scaled to be its logarithm using this C{float} base. This
        reduces sensitivity to relatively small differences in distance.
>>>>>>> 42b73aaf
    @param nonMatchingHashes: A C{set} of hashes in scannedRead that does not
        match a subject.
    @param storeFullAnalysis: A C{bool}. If C{True} the full significance
        analysis of each matched subject will be stored.
    """
    def __init__(self, scannedRead, matches, hashCount, significanceFraction,
<<<<<<< HEAD
                 database, nonMatchingHashes=None,
=======
                 distanceBase, nonMatchingHashes=None,
>>>>>>> 42b73aaf
                 storeFullAnalysis=False):
        self.scannedRead = scannedRead
        self.matches = matches
        self._storeFullAnalysis = storeFullAnalysis
        self.analysis = defaultdict(dict)
        significanceCutoff = significanceFraction * hashCount
        for subjectIndex in matches:
            maxLen = max([len(scannedRead.read.sequence),
<<<<<<< HEAD
                          len(database.subjectInfo[subjectIndex][1])])
            nBins = int(maxLen // database.distanceScale)
=======
                          matches[subjectIndex][0]['subjectLength']])
            nBins = scale(maxLen, distanceBase)
>>>>>>> 42b73aaf
            histogram = Histogram(nBins)

            for match in matches[subjectIndex]:
                readOffset = match['landmark'].offset
                for subjectOffset in match['subjectOffsets']:
                    delta = subjectOffset - readOffset
                    histogram.add(match, delta)

            histogram.finalizeHistogram()
            significant = [bin_ for bin_ in histogram.bins
                           if len(bin_) > significanceCutoff]

            if significant:
                pairs = set()
                for bin_ in significant:
                    for match in bin_:
                        pairs.add((match['landmark'], match['trigPoint']))
                score = len(pairs) / float(hashCount)
            else:
                score = None

            if storeFullAnalysis:
                self.analysis[subjectIndex] = {
                    'hashCount': hashCount,
                    'histogram': histogram,
                    'score': score,
                    'significanceCutoff': significanceCutoff,
                    'significantBinCount': len(significant),
                    'nonMatchingHashes': nonMatchingHashes,
                }
            elif significant:
                self.analysis[subjectIndex] = {
                    'score': score,
                }

    def significant(self):
        """
        Which subject matches were significant?

        @return: A generator that yields the subject indices of the
            significant matched subjects.
        """
        if self._storeFullAnalysis:
            return (subjectIndex for subjectIndex, analysis in
                    self.analysis.iteritems()
                    if analysis['significantBinCount'])
        else:
            # When the full analysis isn't being stored, all keys in
            # self.analysis are significant.
            return self.analysis.iterkeys()

    def save(self, fp=sys.stdout):
        """
        Print a line of JSON with the significant subject matches for this
        read.

        @param fp: a file pointer.
        @return: The C{fp} we were passed (this is useful in testing).
        """
        alignments = []
        for subjectIndex in self.significant():
            matches = []
            for match in self.matches[subjectIndex]:
                matches.append({
                    'landmarkLength': match['landmark'].length,
                    'landmarkName': match['landmark'].name,
                    'readOffset': match['landmark'].offset,
                    'subjectOffsets': match['subjectOffsets'],
                    'trigPointName': match['trigPoint'].name,
                })
            alignments.append({
                'matchInfo': matches,
                'matchScore': self.analysis[subjectIndex]['score'],
                'subjectIndex': subjectIndex,
            })

        read = self.scannedRead.read
        print >>fp, dumps(
            {
                'alignments': alignments,
                'queryId': read.id,
                'querySequence': read.sequence,
            },
            separators=(',', ':'))

        return fp

    def print_(self, database, fp=sys.stdout, printRead=True, verbose=False):
        """
        Print a result in a human-readable format. If self._storeFullAnalysis
        is True, full information about all matched subjects will be printed.
        If not, only basic information about significant matches will appear.

        @param database: A C{light.database.Database} instance.
        @param fp: A file pointer to print to.
        @param printRead: If C{True}, also print details of our (scanned)
            read.
        @param verbose: If C{True}, print details of landmark and trig
            point matches.
        """
        if printRead:
            self.scannedRead.print_(fp, verbose)

        print >>fp, 'Significant matches: %d' % len(list(self.significant()))
        print >>fp, 'Overall matches: %d' % len(self.matches)
        if self.matches:
            print >>fp, 'Subject matches:'
            # Print matched subjects in order of decreasing score.
            subjectIndices = sorted(
                self.analysis.iterkeys(), reverse=True,
                key=lambda index: self.analysis[index]['score'])

            for subjectIndex in subjectIndices:
                title, sequence = database.subjectInfo[subjectIndex]
                analysis = self.analysis[subjectIndex]
                print >>fp, '  Title: %s' % title
                print >>fp, '    Score: %s' % analysis['score']
                print >>fp, '    Sequence: %s' % sequence
                print >>fp, '    Database subject index: %d' % subjectIndex

                if self._storeFullAnalysis:
                    histogram = analysis['histogram']
                    binCounts = [len(b) for b in histogram.bins]
                    print >>fp, '    Hash count: %s' % analysis['hashCount']
                    print >>fp, '    Histogram'
                    print >>fp, '      Number of bins: %d' % (
                        len(histogram.bins))
                    print >>fp, '      Significance cutoff: %s' % (
                        analysis['significanceCutoff'])
                    print >>fp, '      Significant bin count: %s' % (
                        analysis['significantBinCount'])
                    print >>fp, '      Max bin count: %r' % max(binCounts)
                    print >>fp, '      Counts: %r' % binCounts
                    print >>fp, '      Max offset delta: %d' % histogram.max
                    print >>fp, '      Min offset delta: %d' % histogram.min<|MERGE_RESOLUTION|>--- conflicted
+++ resolved
@@ -20,24 +20,14 @@
         trig point) pairs for a scannedRead that need to fall into the
         same histogram bucket for that bucket to be considered a
         significant match with a database title.
-<<<<<<< HEAD
     @param database: A C{light.database.Database} instance.
-=======
-    @param distanceBase: The distance between a landmark and a trig point
-        is scaled to be its logarithm using this C{float} base. This
-        reduces sensitivity to relatively small differences in distance.
->>>>>>> 42b73aaf
     @param nonMatchingHashes: A C{set} of hashes in scannedRead that does not
         match a subject.
     @param storeFullAnalysis: A C{bool}. If C{True} the full significance
         analysis of each matched subject will be stored.
     """
     def __init__(self, scannedRead, matches, hashCount, significanceFraction,
-<<<<<<< HEAD
                  database, nonMatchingHashes=None,
-=======
-                 distanceBase, nonMatchingHashes=None,
->>>>>>> 42b73aaf
                  storeFullAnalysis=False):
         self.scannedRead = scannedRead
         self.matches = matches
@@ -46,13 +36,8 @@
         significanceCutoff = significanceFraction * hashCount
         for subjectIndex in matches:
             maxLen = max([len(scannedRead.read.sequence),
-<<<<<<< HEAD
                           len(database.subjectInfo[subjectIndex][1])])
-            nBins = int(maxLen // database.distanceScale)
-=======
-                          matches[subjectIndex][0]['subjectLength']])
-            nBins = scale(maxLen, distanceBase)
->>>>>>> 42b73aaf
+            nBins = scale(maxLen, database.distanceBase)
             histogram = Histogram(nBins)
 
             for match in matches[subjectIndex]:
