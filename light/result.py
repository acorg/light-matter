from __future__ import print_function

import sys
from copy import deepcopy
from json import dumps
from collections import defaultdict
from math import log10, ceil
from operator import itemgetter

from light.distance import scaleLinear
from light.histogram import Histogram
from light.significance import (
    Always, HashFraction, MaxBinHeight, MeanBinHeight, AAFraction)
from light.bin_score import (
    NoneScore, MinHashesScore, FeatureMatchingScore, FeatureAAScore,
    WeightedFeatureAAScore)
from light.overall_score import (BestBinScore, SignificantBinScore,
                                 GreedySignificantBinScore)
from light.backend import Backend
from light.string import MultilineString


class Result(object):
    """
    Hold the result of a database find() for a read.

    @param query: A C{dark.reads.AARead} instance.
    @param connector: A C{light.connector.SimpleConnector} (or other
        connector) instance.
    @param matches: A C{dict} of match information. Keys are the C{str}
        database subject indices of subjects that the scanned read had some
        hashes in common with. The value is a list of dictionaries each of
        which contains four keys, 'queryLandmark', 'queryTrigPoint',
        'subjectLandmark', and 'subjectTrigPoint'.
    @param queryHashCount: The C{int} number of hashes that the query has
        (including those that were not found in the database).
    @param findParams: An instance of C{light.parameters.FindParameters}.
    @param nonMatchingHashes: A C{dict} whose keys are hashes that were found
        in the scanned C{query} but that did not match any subject. Each value
        is a list of lists which contains [landmark, trigPoint] pairs.
    @param storeFullAnalysis: A C{bool}. If C{True} the full significance
        analysis of each matched subject will be stored.
    @raises ValueError: If a non-existent significanceMethod is specified.
    """
    def __init__(self, query, connector, matches, queryHashCount, findParams,
                 nonMatchingHashes=None, storeFullAnalysis=False):
        self.query = query
        self.connector = connector
        self.matches = matches  # Only saved on self for testing.
        self.queryHashCount = queryHashCount
        self._findParams = findParams
        self.nonMatchingHashes = nonMatchingHashes
        self._storeFullAnalysis = storeFullAnalysis
        self.analysis = defaultdict(dict)
        deltaScale = findParams.deltaScale
        scoreGetter = itemgetter('score')
        from light.backend import Backend
        be = Backend()
        be.configure(connector.dbParams)

        if findParams.significanceMethod == 'AAFraction':
            queryAACount = len(be.scan(query).coveredIndices())

        # Go through all the subjects that were matched at all, and put the
        # match offset deltas into bins so we can decide which (if any) of
        # the matches is significant.
        for subjectIndex in matches:
            subject = connector.getSubjectByIndex(subjectIndex)
            # Use a histogram to bin scaled (landmark, trigPoint) offset
            # deltas.
            nBins = max(len(query), len(subject))
            # Make sure the number of bins is odd, else Histogram() will raise.
            nBins |= 0x1
            histogram = Histogram(nBins)
            add = histogram.add

            # To ensure the set of query/subject offset deltas is the same
            # no matter which of the sequences is the query and which is
            # the subject, we negate all deltas if the subject sequence
            # sorts first. This is just a way of canonicalizing the set of
            # deltas. If we don't canonicalize, we get sets of deltas with
            # opposite signs, like {-4, -2, 6} and {-6, 2, 4} depending on
            # which sequence is the subject and which the query. This
            # occasionally leads to hard-to-debug and awkward-to-fix
            # differences in the histogram binning at bin boundaries due to
            # tiny floating point differences. The simple solution is to
            # canonicalize the deltas based on an arbitrary consistent
            # difference between the subject and query.
            negateDeltas = subject.sequence < query.sequence

            for match in matches[subjectIndex]:
                # The delta is the difference between the
                # corresponding landmark offsets
                subjectLandmarkOffset = match['subjectLandmark'].offset
                queryLandmarkOffset = match['queryLandmark'].offset
                delta = subjectLandmarkOffset - queryLandmarkOffset
                if negateDeltas:
                    delta = -delta

                # Add the information about this common landmark /
                # trig point hash to the histogram bucket for the
                # query landmark to subject landmark offset delta.
                add(scaleLinear(delta, deltaScale), match)

            histogram.finalize()

            minHashCount = min(queryHashCount, subject.hashCount)

            significanceMethod = findParams.significanceMethod
            if significanceMethod == 'Always':
                significance = Always()
            elif significanceMethod == 'HashFraction':
                significance = HashFraction(
                    histogram, minHashCount, findParams.significanceFraction)
            elif significanceMethod == 'MaxBinHeight':
                significance = MaxBinHeight(histogram, query, connector)
            elif significanceMethod == 'MeanBinHeight':
                significance = MeanBinHeight(histogram, query, connector)
            elif significanceMethod == 'AAFraction':
                featureAACount = (queryAACount +
                                  len(be.scan(subject).coveredIndices()))
                significance = AAFraction(histogram, featureAACount,
                                          findParams.significanceFraction)
            else:
                raise ValueError('Unknown significance method %r' %
                                 significanceMethod)

            scoreMethod = findParams.scoreMethod
            if scoreMethod == 'NoneScore':
                scorer = NoneScore()
            elif scoreMethod == 'MinHashesScore':
                scorer = MinHashesScore(histogram, minHashCount)
            elif scoreMethod == 'FeatureMatchingScore':
                scorer = FeatureMatchingScore(
                    histogram, query, subject, connector.dbParams, findParams)
            elif scoreMethod == 'FeatureAAScore':
                scorer = FeatureAAScore(
                    histogram, query, subject, connector.dbParams)
            elif scoreMethod == 'WeightedFeatureAAScore':
                scorer = WeightedFeatureAAScore(
                    histogram, query, subject, connector.dbParams,
                    findParams.weights)
            else:
                raise ValueError('Unknown score method %r' % scoreMethod)

            # Find bins with a significant number of elements and score them.
            significantBins = []
            for binIndex, bin_ in enumerate(histogram.bins):
                if significance.isSignificant(binIndex):
                    score, scoreAnalysis = scorer.calculateScore(binIndex)
                    significantBin = {
                        'bin': bin_,
                        'index': binIndex,
                        'score': score
                    }
                    if storeFullAnalysis:
                        significantBin['scoreAnalysis'] = scoreAnalysis
                    significantBins.append(significantBin)

            if significantBins:
                significantBins.sort(key=scoreGetter, reverse=True)
                bestBinScore = significantBins[0]['score']
            else:
                bestBinScore = None

            overallScoreMethod = findParams.overallScoreMethod
            if overallScoreMethod == 'BestBinScore':
                scorer = BestBinScore(histogram, significantBins)
            elif overallScoreMethod == 'SignificantBinScore':
                scorer = SignificantBinScore(significantBins, query, subject,
<<<<<<< HEAD
                                             connector.params)
            elif overallScoreMethod == 'GreedySignificantBinScore':
                scorer = GreedySignificantBinScore(significantBins, query,
                                                   subject, connector.params)
=======
                                             connector.dbParams)
>>>>>>> 99b56080
            else:
                raise ValueError('Unknown overall score method %r' %
                                 overallScoreMethod)

            overallScore, overallScoreAnalysis = scorer.calculateScore()

            if storeFullAnalysis:
                self.analysis[subjectIndex] = {
                    'histogram': histogram,
                    'bestBinScore': bestBinScore,
                    'overallScore': overallScore,
                    'overallScoreAnalysis': overallScoreAnalysis,
                    'significantBins': significantBins,
                    'significanceAnalysis': significance.analysis,
                }
            elif significantBins:
                self.analysis[subjectIndex] = {
                    'bestBinScore': bestBinScore,
                    'overallScore': overallScore,
                    'significantBins': significantBins,
                }

    def significantSubjects(self):
        """
        Which subject matches were significant?

        @return: A generator that yields the subject indices of the
            significant matched subjects.
        """
        if self._storeFullAnalysis:
            return (subjectIndex for subjectIndex, analysis in
                    self.analysis.items()
                    if analysis['significantBins'])
        else:
            # When the full analysis isn't being stored, all keys (i.e.,
            # subject indices) in self.analysis were significant.
            return iter(self.analysis.keys())

    def save(self, fp=sys.stdout):
        """
        Print a line of JSON with the significant subject matches for this
        read.

        @param fp: a file pointer.
        @return: The C{fp} we were passed (this is useful in testing).
        """
        alignments = []
        # Note that we sort the significant subject indices so that results
        # are always printed in the same order for testing purposes only.
        for subjectIndex in sorted(self.significantSubjects()):
            analysis = self.analysis[subjectIndex]
            hsps = []

            for significantBin in analysis['significantBins']:
                # Each significant bin for a subject is what BLAST calls an
                # HSP: a significant way in which the query can be aligned
                # to the subject.
                hspInfo = []
                for binItem in significantBin['bin']:
                    hspInfo.append({
                        # Landmark.
                        'landmark': binItem['queryLandmark'].name,
                        'queryLandmarkLength': binItem['queryLandmark'].length,
                        'queryLandmarkOffset': binItem['queryLandmark'].offset,
                        'subjectLandmarkLength':
                            binItem['subjectLandmark'].length,
                        'subjectLandmarkOffset':
                            binItem['subjectLandmark'].offset,
                        # Trig point.
                        'trigPoint': binItem['queryTrigPoint'].name,
                        'queryTrigPointOffset':
                            binItem['queryTrigPoint'].offset,
                        'subjectTrigPointOffset':
                            binItem['subjectTrigPoint'].offset,
                    })

                hsps.append({
                    'hspInfo': hspInfo,
                    'score': significantBin['score'],
                })

            alignments.append({
                'hsps': hsps,
                'matchScore': analysis['bestBinScore'],
                'subjectIndex': subjectIndex,
            })

        print(dumps(
            {
                'alignments': alignments,
                'queryId': self.query.id,
                'querySequence': self.query.sequence,
            },
            separators=(',', ':')), file=fp)

        return fp

    def print_(self, printQuery=True, printSequences=False,
               printFeatures=False, printHistograms=False,
               queryDescription='Query title', sortHSPsByScore=True,
               margin=''):
        """
        Print a result in a human-readable format. If self._storeFullAnalysis
        is True, full information about all matched subjects (i.e., including
        matches that were not significant) will be printed. If not, only basic
        information about significant matches will appear.

        @param printQuery: If C{True}, also print details of the query.
        @param printSequences: If C{True}, also print query and subject
            sequences.
        @param printFeatures: If C{True}, print details of landmark and trig
            point features.
        @param printHistograms: If C{True}, print details of histograms.
        @param queryDescription: A C{str} description to print before the query
            (when printQuery is C{True}.
        @param sortHSPsByScore: If C{True}, HSPs for a subject should be
            printed in order of decreasing score. If C{False}, print sorted by
            histogram bin number.
        @param margin: A C{str} that should be inserted at the start of each
            line of output.
        @return: A C{str} summary of the scanned read.
        """
        result = MultilineString(margin=margin)
        append = result.append
        extend = result.extend
        indent = result.indent
        outdent = result.outdent

        if printQuery:
            backend = Backend()
            backend.configure(self.connector.dbParams)
            scannedQuery = backend.scan(self.query)
            append(scannedQuery.print_(printSequence=printSequences,
                                       printFeatures=printFeatures,
                                       description=queryDescription),
                   verbatim=True)

        append(self._findParams.print_(), verbatim=True)

        # Sort matched subjects (if any) in order of decreasing score so we
        # can print them in a useful order.
        #
        # The following sorted() call will fail (with TypeError) under
        # Python 3 because bestScore is None when there are no significant
        # matches (which can happen when self._storeFullAnalysis is True).
        subjectIndices = sorted(
            iter(self.analysis.keys()), reverse=True,
            key=lambda index: self.analysis[index]['bestBinScore'])

        if not sortHSPsByScore:
            indexGetter = itemgetter('index')

        extend([
            'Overall matches: %d' % len(subjectIndices),
            'Significant matches: %d' % len(list(self.significantSubjects())),
            'Query hash count: %d' % self.queryHashCount,
        ])

        if subjectIndices:
            append('Matched subjects:')

        indent()

        for subjectCount, subjectIndex in enumerate(subjectIndices, start=1):
            analysis = self.analysis[subjectIndex]
            subject = self.connector.getSubjectByIndex(subjectIndex)
            minHashCount = min(self.queryHashCount, subject.hashCount)
            significantBins = analysis['significantBins']

            append('Subject %d:' % subjectCount)
            indent()

            extend([
                'Title: %s' % subject.id,
                'Best HSP score: %s' % analysis['bestBinScore'],
            ])

            if printSequences:
                append('Sequence: %s' % subject.sequence)

            extend([
                'Index in database: %s' % subjectIndex,
                'Subject hash count: %s' % subject.hashCount,
                'Subject/query min hash count: %s' % minHashCount,
                'Significance cutoff: %f' % (
                    self._findParams.significanceFraction * minHashCount),
                'Number of HSPs: %d' % len(significantBins),
            ])

            if not sortHSPsByScore:
                significantBins = deepcopy(significantBins)
                significantBins.sort(key=indexGetter)

            indent()
            for hspCount, bin_ in enumerate(significantBins, start=1):
                binCount = len(bin_['bin'])
                append('HSP %d (bin %d): %d matching hash%s, score %f' %
                       (hspCount, bin_['index'], binCount,
                        '' if binCount == 1 else 'es', bin_['score']))

                if printFeatures:
                    indent()
                    for binItem in bin_['bin']:
                        extend([
                            'Landmark %s' % binItem['subjectLandmark'],
                            'Trig point %s' % binItem['subjectTrigPoint'],
                        ])
                    outdent()
            outdent()

            if printHistograms and self._storeFullAnalysis:
                histogram = analysis['histogram']
                significantBinIndices = set([bin_['index']
                                             for bin_ in significantBins])
                maxCount = max(len(bin_) for bin_ in histogram.bins)

                append('Histogram:')
                indent()
                extend([
                    'Number of bins: %d' % len(histogram.bins),
                    'Bin width: %.10f' % histogram.binWidth,
                    'Max bin count: %r' % maxCount,
                    'Max (scaled) offset delta: %d' % histogram.max,
                    'Min (scaled) offset delta: %d' % histogram.min,
                ])

                # Calculate column widths for displaying ranges neatly.
                maxAbsoluteValue = max(
                    [-histogram.min, histogram.max, -histogram.max])
                if maxAbsoluteValue == 0:
                    # All printed range values will be '+0.0', of length 4.
                    rangeWidth = 4
                else:
                    # Add 3 because we have the sign, a decimal point, and
                    # one digit of precision.
                    rangeWidth = 3 + int(ceil(log10(maxAbsoluteValue)))
                rangeSeparator = ' to '
                rangeColumnWidth = 2 * rangeWidth + len(rangeSeparator)

                first = True
                for binIndex, bin_ in enumerate(histogram.bins):
                    binCount = len(bin_)
                    if binCount:
                        if first:
                            append('Non-empty bins:')
                            indent()
                            append('%s %s %*s %s' % (
                                'Index', 'Count', rangeColumnWidth, 'Range',
                                'Significant'))
                            first = False
                        binLow = histogram.min + binIndex * histogram.binWidth
                        # 5, 5, 11 embedded in the format string below are
                        # the lengths of 'Index', 'Range', and 'Significant'.
                        append('%5d %5d %+*.1f%s%+*.1f %11s' % (
                            binIndex, binCount,
                            rangeWidth, binLow,
                            rangeSeparator,
                            rangeWidth, binLow + histogram.binWidth,
                            'Yes' if binIndex in significantBinIndices
                            else ''))

                if first:
                    append('All bins were empty.')
                else:
                    outdent()
                outdent()

        return str(result)<|MERGE_RESOLUTION|>--- conflicted
+++ resolved
@@ -168,14 +168,10 @@
                 scorer = BestBinScore(histogram, significantBins)
             elif overallScoreMethod == 'SignificantBinScore':
                 scorer = SignificantBinScore(significantBins, query, subject,
-<<<<<<< HEAD
-                                             connector.params)
+                                             connector.dbParams)
             elif overallScoreMethod == 'GreedySignificantBinScore':
                 scorer = GreedySignificantBinScore(significantBins, query,
-                                                   subject, connector.params)
-=======
-                                             connector.dbParams)
->>>>>>> 99b56080
+                                                   subject, connector.dbParams)
             else:
                 raise ValueError('Unknown overall score method %r' %
                                  overallScoreMethod)
