--- conflicted
+++ resolved
@@ -11,16 +11,10 @@
 from light.histogram import Histogram
 from light.significance import (
     Always, HashFraction, MaxBinHeight, MeanBinHeight)
-<<<<<<< HEAD
-from light.bin_score import (MinHashesScore, FeatureMatchingScore,
-                             FeatureAAScore, WeightedFeatureAAScore)
-from light.overall_score import BestBinScore, SignificantBinScore
-=======
 from light.bin_score import (
     NoneScore, MinHashesScore, FeatureMatchingScore, FeatureAAScore,
     WeightedFeatureAAScore)
-from light.overall_score import BestBinScore
->>>>>>> 74033c63
+from light.overall_score import BestBinScore, SignificantBinScore
 from light.backend import Backend
 from light.string import MultilineString
 
