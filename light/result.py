import sys
from collections import defaultdict
import numpy as np
from scipy import stats
from json import dumps


class ScannedReadDatabaseResult(object):
    """
    A class that holds the results from a database lookup.
    """
    def __init__(self):
        self.matches = defaultdict(lambda: defaultdict(list))
        self.matchInfo = defaultdict(lambda: defaultdict(list))
        self._finalized = False

    def __str__(self):
        if self._finalized:
            return repr(self.significant)
        else:
            raise RuntimeError('You must call finalize() before printing.')

<<<<<<< HEAD
    def addMatch(self, result):
        """
        Add a match.

        @param result: a C{dict} with information about the match.
        """
        self.matches[result['subjectId']][result['queryId']].append(result['subjectId']['queryId']['combinedOffset'])
        self.matchInfo[result['subjectId']][result['queryId']].append({'queryOffset': result['queryOffset'],
                                                                       'subjectOffset': result['subjectOffset'],
                                                                       'subjectLength': result['length'],
                                                                       })
=======
    def addMatch(self, subjectIndex, queryId, offset):
        """
        Add a match.

        @param subjectIndex: The C{int} database index of the subject that was
            matched.
        @param queryId: The C{str} name of the query that was matched.
        @param offset: the difference in the offset of the feature in the
            subject minus the difference in the offset of the query.
        """
        self.matches[subjectIndex][queryId].append(offset)
>>>>>>> bd852945

    def finalize(self):
        """
        Evaluates whether a subject is matched significantly by a read.
        """
        self.significant = []
        for subjectIndex in self.matches:
            for query, offsets in self.matches[subjectIndex].iteritems():
                hist, edges = np.histogram(offsets, bins=10)
                match = max(hist)
                t, p = stats.ttest_1samp(offsets, match)
                if p < 0.05:
                    self.significant.append((subjectIndex, query, match))
        self._finalized = True

    def save(self, fp=sys.stdout):
        """
        Print one line of JSON output.

        @param fp: a file pointer
        """
        alignments = []
        for subject in self.matchInfo:
            hsps = []
            query = self.matchInfo[subject]
            for hsp in self.matchInfo[subject][query]:
                hsps.append({
                    "queryOffset": hsp['queryOffset'],
                    "subjectOffset": hsp['subjectOffset'],
                })
            alignments.append({
                "hsps": hsps,
                "length": self.matchInfo[subject][query]['subjectLength'],
                "title": subject,
            })
        print >>fp, dumps({"query": query, "alignments": alignments},
                          separators=(',', ':'))<|MERGE_RESOLUTION|>--- conflicted
+++ resolved
@@ -20,31 +20,17 @@
         else:
             raise RuntimeError('You must call finalize() before printing.')
 
-<<<<<<< HEAD
     def addMatch(self, result):
         """
         Add a match.
 
         @param result: a C{dict} with information about the match.
         """
-        self.matches[result['subjectId']][result['queryId']].append(result['subjectId']['queryId']['combinedOffset'])
-        self.matchInfo[result['subjectId']][result['queryId']].append({'queryOffset': result['queryOffset'],
+        self.matches[result['subjectIndex']][result['queryId']].append(result['combinedOffset'])
+        self.matchInfo[result['subjectIndex']][result['queryId']].append({'queryOffset': result['queryOffset'],
                                                                        'subjectOffset': result['subjectOffset'],
                                                                        'subjectLength': result['length'],
                                                                        })
-=======
-    def addMatch(self, subjectIndex, queryId, offset):
-        """
-        Add a match.
-
-        @param subjectIndex: The C{int} database index of the subject that was
-            matched.
-        @param queryId: The C{str} name of the query that was matched.
-        @param offset: the difference in the offset of the feature in the
-            subject minus the difference in the offset of the query.
-        """
-        self.matches[subjectIndex][queryId].append(offset)
->>>>>>> bd852945
 
     def finalize(self):
         """
