--- conflicted
+++ resolved
@@ -29,13 +29,8 @@
         result = list(landmark.find(read))
         scaled1 = scale(1, Parameters.DEFAULT_FEATURE_LENGTH_BASE)
         # The GOR IV secondary structure prediction is 'EECEEC'.
-<<<<<<< HEAD
         self.assertEqual([Landmark('GOR4Coil', 'GC', 2, 1, scaled1),
                           Landmark('GOR4Coil', 'GC', 5, 1, scaled1)],
-=======
-        self.assertEqual([Landmark('GOR4Coil', 'GC', 2, 1, len1),
-                          Landmark('GOR4Coil', 'GC', 5, 1, len1)],
->>>>>>> 1a7f5559
                          result)
 
     def testAllCoil(self):
@@ -67,19 +62,11 @@
         scaled10 = scale(10, Parameters.DEFAULT_FEATURE_LENGTH_BASE)
         # The GOR IV secondary structure prediction is
         # 'CCCCCCCCCCHHHHHHHCCHHHHHHHHHHHCCCCEEEEECCEEEEEEEEC'.
-<<<<<<< HEAD
         self.assertEqual([Landmark('GOR4Coil', 'GC', 0, 10, scaled10),
                           Landmark('GOR4Coil', 'GC', 17, 2, scaled2),
                           Landmark('GOR4Coil', 'GC', 30, 4, scaled4),
                           Landmark('GOR4Coil', 'GC', 39, 2, scaled2),
                           Landmark('GOR4Coil', 'GC', 49, 1, scaled1)],
-=======
-        self.assertEqual([Landmark('GOR4Coil', 'GC', 0, 10, len10),
-                          Landmark('GOR4Coil', 'GC', 17, 2, len2),
-                          Landmark('GOR4Coil', 'GC', 30, 4, len4),
-                          Landmark('GOR4Coil', 'GC', 39, 2, len2),
-                          Landmark('GOR4Coil', 'GC', 49, 1, len1)],
->>>>>>> 1a7f5559
                          result)
 
     def testApoamicyaninFiveCoilsWithNonDefaultFeatureLengthBase(self):
@@ -100,19 +87,11 @@
         scaled10 = scale(10, featureLengthBase)
         # The GOR IV secondary structure prediction is
         # 'CCCCCCCCCCHHHHHHHCCHHHHHHHHHHHCCCCEEEEECCEEEEEEEEC'.
-<<<<<<< HEAD
         self.assertEqual([Landmark('GOR4Coil', 'GC', 0, 10, scaled10),
                           Landmark('GOR4Coil', 'GC', 17, 2, scaled2),
                           Landmark('GOR4Coil', 'GC', 30, 4, scaled4),
                           Landmark('GOR4Coil', 'GC', 39, 2, scaled2),
                           Landmark('GOR4Coil', 'GC', 49, 1, scaled1)],
-=======
-        self.maxDiff = None
-        self.assertEqual([Landmark('GOR4Coil', 'GC', 0, 10, len10),
-                          Landmark('GOR4Coil', 'GC', 17, 2, len2),
-                          Landmark('GOR4Coil', 'GC', 30, 4, len4),
-                          Landmark('GOR4Coil', 'GC', 39, 2, len2),
-                          Landmark('GOR4Coil', 'GC', 49, 1, len1)],
                          result)
 
     def testLengthMustBeStoredCorrectly(self):
@@ -122,9 +101,8 @@
         read = AARead('id', 'DKATIPSESP')
         landmark = GOR4Coil()
         result = list(landmark.find(read))
-        len6 = scale(6, Parameters.DEFAULT_DISTANCE_BASE)
-        len1 = scale(1, Parameters.DEFAULT_DISTANCE_BASE)
-        self.assertEqual([Landmark('GOR4Coil', 'GC', 0, 6, len6),
-                          Landmark('GOR4Coil', 'GC', 9, 1, len1)],
->>>>>>> 1a7f5559
+        scaled6 = scale(6, Parameters.DEFAULT_FEATURE_LENGTH_BASE)
+        scaled1 = scale(1, Parameters.DEFAULT_FEATURE_LENGTH_BASE)
+        self.assertEqual([Landmark('GOR4Coil', 'GC', 0, 6, scaled6),
+                          Landmark('GOR4Coil', 'GC', 9, 1, scaled1)],
                          result)