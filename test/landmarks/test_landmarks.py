--- conflicted
+++ resolved
@@ -179,19 +179,15 @@
         """
         The ALL_LANDMARK_CLASSES_INCLUDING_DEV list must be as expected.
         """
+        self.maxDiff = None
         self.assertEqual(
             [AlphaHelix, AlphaHelix_3_10, AlphaHelix_pi, AminoAcids,
              BetaStrand, BetaTurn, GOR4AlphaHelix, GOR4BetaStrand, GOR4Coil,
              Prosite, THAlphaHelix, ClusterAlphaHelix, AC_AlphaHelix,
              AC_AlphaHelix_3_10, AC_AlphaHelix_pi, AC_ExtendedStrand,
-<<<<<<< HEAD
              EukaryoticLinearMotif, PDB_AlphaHelix, PDB_AlphaHelix_3_10,
-             PDB_AlphaHelix_pi, PDB_ExtendedStrand, PDB_CombinedAlphaHelix,
+             PDB_AlphaHelix_pi, PDB_ExtendedStrand, PDB_AlphaHelix_combined,
              RandomLandmark],
-=======
-             PDB_AlphaHelix, PDB_AlphaHelix_3_10, PDB_AlphaHelix_pi,
-             PDB_ExtendedStrand, PDB_AlphaHelix_combined, RandomLandmark],
->>>>>>> 0d43874b
             ALL_LANDMARK_CLASSES_INCLUDING_DEV)
 
 
