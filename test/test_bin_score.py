from __future__ import division

import six
import warnings
from unittest import TestCase

from dark.reads import AARead

from light.database import DatabaseSpecifier
from light.features import Landmark, TrigPoint
from light.parameters import DatabaseParameters, FindParameters
from light.string import MultilineString
from light.subject import Subject
from light.bin_score import (
    NoneScore, MinHashesScore, FeatureMatchingScore, FeatureAAScore,
    histogramBinFeatures, featureInRange, getHashFeatures,
    weightedHistogramBinFeatures, getWeightedOffsets, WeightedFeatureAAScore,
    FeatureAALengthScore)
from light.histogram import Histogram
from light.landmarks import AlphaHelix, AminoAcids as AminoAcidsLm
from light.trig import Peaks, AminoAcids

from .binScoreTemplate import Template


DEFAULT_WEIGHTS = {
    'AlphaHelix': 1,
    'AlphaHelix_3_10': 1,
    'AlphaHelix_pi': 1,
    'BetaStrand': 1,
    'BetaTurn': 1,
    'AminoAcidsLm': 1,
    'GOR4AlphaHelix': 1,
    'GOR4BetaStrand': 1,
    'GOR4Coil': 1,
    'Prosite': 1,
    'Peaks': 1,
    'Troughs': 1,
    'AminoAcids': 1,
    'IndividualPeaks': 1,
    'IndividualTroughs': 1,
}

TEST_WEIGHTS = {
    'AlphaHelix': 1.5,
    'AlphaHelix_3_10': 1,
    'AlphaHelix_pi': 1,
    'BetaStrand': 1,
    'BetaTurn': 1,
    'AminoAcidsLm': 1,
    'GOR4AlphaHelix': 1,
    'GOR4BetaStrand': 1,
    'GOR4Coil': 1,
    'Prosite': 1,
    'Peaks': 1,
    'Troughs': 1,
    'AminoAcids': 1,
    'IndividualPeaks': 1,
    'IndividualTroughs': 1,
}


class TestNoneScore(TestCase):
    """
    Tests for the light.bin_score.NoneScore class.
    """
    def testEmptyBin(self):
        """
        A bin containing no pairs must have a score of C{None}.
        """
        histogram = Histogram()
        histogram.finalize()
        ns = NoneScore()
        score, analysis = ns.calculateScore(0)
        self.assertIs(None, score)
        self.assertEqual(
            {
                'score': None,
                'scoreClass': NoneScore,
            },
            analysis)

    def testOneHashInBin(self):
        """
        A bin containing one pair must have a score of C{None}.
        """
        # Note that this test is almost identical to a FeatureMatchingScore
        # test below (with the same test name), but will result in a score
        # of None.
        queryLandmark = Landmark('AlphaHelix', 'A', 100, 20)
        queryTrigPoint = TrigPoint('Peaks', 'P', 110)
        subjectLandmark = Landmark('AlphaHelix', 'A', 100, 20)
        subjectTrigPoint = TrigPoint('Peaks', 'P', 110)
        histogram = Histogram(1)
        histogram.add(44, {
            'queryLandmark': queryLandmark,
            'queryTrigPoint': queryTrigPoint,
            'subjectLandmark': subjectLandmark,
            'subjectTrigPoint': subjectTrigPoint,
        })
        histogram.finalize()
        ns = NoneScore()
        score, analysis = ns.calculateScore(0)
        self.assertIs(None, score)
        self.assertEqual(
            {
                'score': None,
                'scoreClass': NoneScore,
            },
            analysis)


class TestMinHashesScore(TestCase):
    """
    Tests for the light.bin_score.MinHashesScore class.
    """
    def testEmptyBin(self):
        """
        A bin containing no elements must have a score of 0.0
        """
        histogram = Histogram()
        histogram.finalize()
        mhs = MinHashesScore(histogram, 0)
        score, analysis = mhs.calculateScore(0)
        self.assertEqual(0.0, score)
        self.assertEqual(
            {
                'binCount': 0,
                'minHashCount': 0,
                'score': score,
                'scoreClass': MinHashesScore,
            },
            analysis)

    def testZeroMinHashCount(self):
        """
        If the minimum hash count for the query/subject is zero, the score
        for any bin must be 0.0
        """
        # Use a histogram with one bin, and put something in it, to make sure
        # we're not testing an empty histogram bin.
        histogram = Histogram(1)
        histogram.add(555)
        histogram.finalize()
        mhs = MinHashesScore(histogram, 0)
        score, analysis = mhs.calculateScore(0)
        self.assertEqual(0.0, score)
        self.assertEqual(
            {
                'binCount': 1,
                'minHashCount': 0,
                'score': score,
                'scoreClass': MinHashesScore,
            },
            analysis)

    def testBinWithOneElementMinHashCountOne(self):
        """
        If the minimum hash count for the query/subject is one and the bin has
        one thing in it, the score for the bin must be 1.0
        """
        histogram = Histogram(1)
        histogram.add(555)
        histogram.finalize()
        mhs = MinHashesScore(histogram, 1)
        score, analysis = mhs.calculateScore(0)
        self.assertEqual(1.0, score)
        self.assertEqual(
            {
                'binCount': 1,
                'minHashCount': 1,
                'score': score,
                'scoreClass': MinHashesScore,
            },
            analysis)

    def testBinWithOneElementMinHashCountTwo(self):
        """
        If the minimum hash count for the query/subject is two and the bin has
        one thing in it, the score for the bin must be 0.5
        """
        histogram = Histogram(1)
        histogram.add(555)
        histogram.finalize()
        mhs = MinHashesScore(histogram, 2)
        score, analysis = mhs.calculateScore(0)
        self.assertEqual(0.5, score)
        self.assertEqual(
            {
                'binCount': 1,
                'minHashCount': 2,
                'score': score,
                'scoreClass': MinHashesScore,
            },
            analysis)

    def testBinWithTwoElementsMinHashCountOne(self):
        """
        If the minimum hash count for the query/subject is one and the bin has
        two things in it, a warning will be issued to say that the bin has more
        things in it than should be possible (given the minimum hash count of
        the query/subject).
        """
        histogram = Histogram(1)
        histogram.add(444)
        histogram.add(555)
        histogram.finalize()
        mhs = MinHashesScore(histogram, 1)
        with warnings.catch_warnings(record=True) as w:
            warnings.simplefilter('always')
            score, analysis = mhs.calculateScore(0)
            self.assertEqual(1, len(w))
            self.assertTrue(issubclass(w[0].category, RuntimeWarning))
            error = ('Bin contains 2 deltas for a query/subject pair with a '
                     'minimum hash count of only 1.')
            self.assertIn(error, str(w[0].message))
        self.assertEqual(
            {
                'binCount': 2,
                'minHashCount': 1,
                'score': score,
                'scoreClass': MinHashesScore,
            },
            analysis)

    def testPrintAnalysis(self):
        """
        The analysis of a score calculation must print correctly, whether
        we print it using the class name explicitly or the score class that's
        given in the analysis.
        """
        histogram = Histogram(1)
        histogram.add(444)
        histogram.add(555)
        histogram.finalize()
        mhs = MinHashesScore(histogram, 2)
        score, analysis = mhs.calculateScore(0)
        expected = (
            'Score method: MinHashesScore\n'
            'Minimum hash count: 2\n'
            'Bin count: 2\n'
            'Score: %.4f' % score)

        self.assertEqual(expected, MinHashesScore.printAnalysis(analysis))
        self.assertEqual(expected,
                         analysis['scoreClass'].printAnalysis(analysis))

    def testPrintAnalysisWithPassedResult(self):
        """
        The analysis of a score calculation must print correctly when we
        pass an existing C{MultilineString} instance.
        """
        histogram = Histogram(1)
        histogram.add(444)
        histogram.add(555)
        histogram.finalize()
        mhs = MinHashesScore(histogram, 2)
        score, analysis = mhs.calculateScore(0)
        preExisting = MultilineString()
        preExisting.append('Hello:')
        preExisting.indent()
        MinHashesScore.printAnalysis(analysis, result=preExisting)
        expected = (
            'Hello:\n'
            '  Score method: MinHashesScore\n'
            '  Minimum hash count: 2\n'
            '  Bin count: 2\n'
            '  Score: %.4f' % score)
        self.assertEqual(expected, str(preExisting))
        preExisting.outdent()


class TestHistogramBinFeatures(TestCase):
    """
    Tests for the light.bin_score.histogramBinFeatures function.
    """
    def testInvalidQueryOrSubjectSpecifier(self):
        """
        If an invalid value for queryOrSubject ('xxx') is passed to
        histogramBinFeatures, it must raise a KeyError (when looking
        in the bin item dictionary for 'xxxLandmark').
        """
        queryLandmark = Landmark('AlphaHelix', 'A', 100, 20)
        queryTrigPoint = TrigPoint('Peaks', 'P', 110)
        subjectLandmark = Landmark('AlphaHelix', 'A', 101, 20)
        subjectTrigPoint = TrigPoint('Peaks', 'P', 111)
        histogram = Histogram(1)
        histogram.add(44, {
            'queryLandmark': queryLandmark,
            'queryTrigPoint': queryTrigPoint,
            'subjectLandmark': subjectLandmark,
            'subjectTrigPoint': subjectTrigPoint,
        })
        histogram.finalize()
        six.assertRaisesRegex(self, KeyError, 'xxxLandmark',
                              histogramBinFeatures, histogram[0], 'xxx')

    def testEmptyBin(self):
        """
        If a histogram bin is empty, then when asked to extract its features
        and offsets, histogramBinFeatures must return two empty sets.
        """
        histogram = Histogram()
        histogram.finalize()
        features, offsets = histogramBinFeatures(histogram[0], 'query')
        self.assertEqual(set(), features)
        self.assertEqual(set(), offsets)

    def testOneFeatureQuery(self):
        """
        If a histogram bin has just one feature, histogramBinFeatures must
        return the details of that feature in the query.
        """
        queryLandmark = Landmark('AlphaHelix', 'A', 100, 20)
        queryTrigPoint = TrigPoint('Peaks', 'P', 110)
        subjectLandmark = Landmark('AlphaHelix', 'A', 101, 20)
        subjectTrigPoint = TrigPoint('Peaks', 'P', 111)
        histogram = Histogram(1)
        histogram.add(44, {
            'queryLandmark': queryLandmark,
            'queryTrigPoint': queryTrigPoint,
            'subjectLandmark': subjectLandmark,
            'subjectTrigPoint': subjectTrigPoint,
        })
        histogram.finalize()
        features, offsets = histogramBinFeatures(histogram[0], 'query')
        self.assertEqual(set([queryLandmark, queryTrigPoint]), features)
        self.assertEqual(set(range(100, 120)), offsets)

    def testOneFeatureSubject(self):
        """
        If a histogram bin has just one feature, histogramBinFeatures must
        return the details of that feature in the subject.
        """
        queryLandmark = Landmark('AlphaHelix', 'A', 100, 20)
        queryTrigPoint = TrigPoint('Peaks', 'P', 110)
        subjectLandmark = Landmark('AlphaHelix', 'A', 101, 20)
        subjectTrigPoint = TrigPoint('Peaks', 'P', 111)
        histogram = Histogram(1)
        histogram.add(44, {
            'queryLandmark': queryLandmark,
            'queryTrigPoint': queryTrigPoint,
            'subjectLandmark': subjectLandmark,
            'subjectTrigPoint': subjectTrigPoint,
        })
        histogram.finalize()
        features, offsets = histogramBinFeatures(histogram[0], 'subject')
        self.assertEqual(set([subjectLandmark, subjectTrigPoint]), features)
        self.assertEqual(set(range(101, 121)), offsets)

    def testOneFeatureTwoLocations(self):
        """
        If a histogram bin has one feature that appears in two places,
        histogramBinFeatures must return the details of that feature.
        """
        queryLandmark1 = Landmark('AlphaHelix', 'A', 100, 20)
        queryTrigPoint1 = TrigPoint('Peaks', 'P', 110)
        subjectLandmark1 = Landmark('AlphaHelix', 'A', 101, 20)
        subjectTrigPoint1 = TrigPoint('Peaks', 'P', 111)

        queryLandmark2 = Landmark('AlphaHelix', 'A', 200, 20)
        queryTrigPoint2 = TrigPoint('Peaks', 'P', 210)
        subjectLandmark2 = Landmark('AlphaHelix', 'A', 201, 20)
        subjectTrigPoint2 = TrigPoint('Peaks', 'P', 211)

        histogram = Histogram(1)
        histogram.add(44, {
            'queryLandmark': queryLandmark1,
            'queryTrigPoint': queryTrigPoint1,
            'subjectLandmark': subjectLandmark1,
            'subjectTrigPoint': subjectTrigPoint1,
        })
        histogram.add(44, {
            'queryLandmark': queryLandmark2,
            'queryTrigPoint': queryTrigPoint2,
            'subjectLandmark': subjectLandmark2,
            'subjectTrigPoint': subjectTrigPoint2,
        })
        histogram.finalize()
        features, offsets = histogramBinFeatures(histogram[0], 'query')
        self.assertEqual(set([queryLandmark1, queryTrigPoint1,
                              queryLandmark2, queryTrigPoint2]),
                         features)
        expectedOffsets = set(range(100, 120))
        expectedOffsets.update(range(200, 220))
        self.assertEqual(expectedOffsets, offsets)


class TestFeatureInRange(TestCase):
    """
    Tests for the light.bin_score.featureInRange function.
    """
    def testNoMatchWithNoneMinOffset(self):
        """
        If the min offset is passed as None, featureInRange must return False.
        """
        landmark = Landmark('AlphaHelix', 'A', 100, 20)
        self.assertFalse(featureInRange(landmark, None, 2000))

    def testNoMatchLeft(self):
        """
        If the feature is to the left of the min offset, featureInRange
        must return False.
        """
        landmark = Landmark('AlphaHelix', 'A', 100, 20)
        self.assertFalse(featureInRange(landmark, 1000, 2000))

    def testNoMatchRight(self):
        """
        If the feature is to the right of the min offset, featureInRange
        must return False.
        """
        landmark = Landmark('AlphaHelix', 'A', 100, 20)
        self.assertFalse(featureInRange(landmark, 0, 10))

    def testNoMatchLeftOverlap(self):
        """
        If the feature extends partly to the left of the min offset,
        featureInRange must return False.
        """
        landmark = Landmark('AlphaHelix', 'A', 100, 20)
        self.assertFalse(featureInRange(landmark, 110, 200))

    def testNoMatchRightOverlap(self):
        """
        If the feature extends partly to the right of the min offset,
        featureInRange must return False.
        """
        landmark = Landmark('AlphaHelix', 'A', 100, 20)
        self.assertFalse(featureInRange(landmark, 0, 110))

    def testExactOverlap(self):
        """
        If the feature exactly matches the allowed min/max offsets,
        featureInRange must return True.
        """
        landmark = Landmark('AlphaHelix', 'A', 100, 20)
        self.assertTrue(featureInRange(landmark, 100, 119))

    def testLeftAligned(self):
        """
        If the feature starts at the min offset and ends within the allowed
        maximum offset, featureInRange must return True.
        """
        landmark = Landmark('AlphaHelix', 'A', 100, 20)
        self.assertTrue(featureInRange(landmark, 100, 200))

    def testRightAligned(self):
        """
        If the feature ends at the max offset and starts after the allowed
        minimum offset, featureInRange must return True.
        """
        landmark = Landmark('AlphaHelix', 'A', 100, 20)
        self.assertTrue(featureInRange(landmark, 10, 119))

    def testFullyContained(self):
        """
        If the feature is completely within the min/max allowed offset,
        featureInRange must return True.
        """
        landmark = Landmark('AlphaHelix', 'A', 100, 20)
        self.assertTrue(featureInRange(landmark, 10, 200))


class TestGetHashFeatures(TestCase):
    """
    Tests for the light.bin_score.getHashFeatures function.
    """
    def testNoHashes(self):
        """
        If no hashes are passed in, the returned set must be empty.
        """
        hashes = {}
        result = getHashFeatures(hashes)
        self.assertEqual(set(), result)

    def testOneHashOneLocation(self):
        """
        If one hash in one location is passed in, two features must be
        returned.
        """
        helixAt0 = Landmark(AlphaHelix.NAME, AlphaHelix.SYMBOL, 0, 9, 2)
        peakAt10 = TrigPoint(Peaks.NAME, Peaks.SYMBOL, 10)

        hashes = {
            'A2:P:15': [[helixAt0, peakAt10]],
        }

        result = getHashFeatures(hashes)
        self.assertEqual(set([helixAt0, peakAt10]), result)

    def testOneHashTwoLocations(self):
        """
        If a hash which occurs in two locations is passed in, four features
        with the right offsets must be returned.
        """
        helixAt0 = Landmark(AlphaHelix.NAME, AlphaHelix.SYMBOL, 0, 9, 2)
        peakAt10 = TrigPoint(Peaks.NAME, Peaks.SYMBOL, 10)
        helixAt30 = Landmark(AlphaHelix.NAME, AlphaHelix.SYMBOL, 30, 9, 2)
        peakAt40 = TrigPoint(Peaks.NAME, Peaks.SYMBOL, 40)

        hashes = {
            'A2:A2:15': [[helixAt0, peakAt10], [helixAt30, peakAt40]]
        }

        result = getHashFeatures(hashes)
        self.assertEqual(set([helixAt0, peakAt10, helixAt30, peakAt40]),
                         result)

    def testTwoHashesTwoLocations(self):
        """
        If two hashes in two different locations are passed in, the four
        correct features must be returned.
        """
        helixAt0 = Landmark(AlphaHelix.NAME, AlphaHelix.SYMBOL, 0, 9, 2)
        peakAt10 = TrigPoint(Peaks.NAME, Peaks.SYMBOL, 10)
        helixAt15 = Landmark(AlphaHelix.NAME, AlphaHelix.SYMBOL, 15, 9, 2)
        peakAt13 = TrigPoint(Peaks.NAME, Peaks.SYMBOL, 13)

        hashes = {
            'A2:A2:15': [[helixAt0, peakAt10]],
            'A2:P:-2': [[helixAt15, peakAt13]],
        }

        result = getHashFeatures(hashes)
        self.assertEqual(set([helixAt0, peakAt10, helixAt15, peakAt13]),
                         result)

    def testTwoHashesOneOfThemInTwoLocations(self):
        """
        If two hashes, one of which occurs in two locations are passed in, six
        features with the correct offsets must be returned.
        """
        helixAt0 = Landmark(AlphaHelix.NAME, AlphaHelix.SYMBOL, 0, 9, 2)
        peakAt10 = TrigPoint(Peaks.NAME, Peaks.SYMBOL, 10)
        helixAt30 = Landmark(AlphaHelix.NAME, AlphaHelix.SYMBOL, 30, 9, 2)
        peakAt40 = TrigPoint(Peaks.NAME, Peaks.SYMBOL, 40)
        helixAt15 = Landmark(AlphaHelix.NAME, AlphaHelix.SYMBOL, 15, 9, 2)
        peakAt13 = TrigPoint(Peaks.NAME, Peaks.SYMBOL, 13)

        hashes = {
            'A2:A2:15': [[helixAt0, peakAt10], [helixAt30, peakAt40]],
            'A2:P:-2': [[helixAt15, peakAt13]],
        }

        result = getHashFeatures(hashes)
        self.assertEqual(set([helixAt0, peakAt10, helixAt30, peakAt40,
                         helixAt15, peakAt13]),
                         result)


class TestFeatureMatchingScore(TestCase):
    """
    Tests for the light.bin_score.FeatureMatchingScore class.
    """
    def testEmptyBin(self):
        """
        A bin containing no elements must have a score of 0.0 if the query and
        subject both have no features.
        """
        histogram = Histogram()
        histogram.finalize()
        dbParams = DatabaseParameters(landmarks=[], trigPoints=[])
        query = AARead('id1', 'A')
        subject = Subject(AARead('id2', 'A'))
        fms = FeatureMatchingScore(histogram, query, subject, dbParams)
        score, analysis = fms.calculateScore(0)
        self.assertEqual(0.0, score)
        self.assertEqual(
            {
                'matchScore': 0.0,
                'maxQueryOffset': None,
                'maxSubjectOffset': None,
                'minQueryOffset': None,
                'minSubjectOffset': None,
                'mismatchScore': 0.0,
                'score': score,
                'scoreClass': FeatureMatchingScore,
            },
            analysis)

    def testEmptyBinQueryHasOneFeature(self):
        """
        A bin containing no hashes must have a score of zero, even if the query
        has a feature. There is no match region, so no unmatched features can
        fall inside it.
        """
        histogram = Histogram(1)
        histogram.finalize()
        dbParams = DatabaseParameters(landmarks=[AlphaHelix], trigPoints=[])
        query = AARead('id', 'FRRRFRRRF')
        subject = Subject(AARead('id2', 'A'))
        fms = FeatureMatchingScore(histogram, query, subject, dbParams)
        score, analysis = fms.calculateScore(0)
        self.assertEqual(0.0, score)
        self.assertEqual(
            {
                'matchScore': 0.0,
                'maxQueryOffset': None,
                'maxSubjectOffset': None,
                'minQueryOffset': None,
                'minSubjectOffset': None,
                'mismatchScore': 0.0,
                'score': score,
                'scoreClass': FeatureMatchingScore,
            },
            analysis)

    def testOneHashInBin(self):
        """
        A bin containing one hash must have a score that is the feature
        match reward multiplied by four) if the query and subject have no
        additional (non-matching) features. The reward is multiplied by four
        because both the landmark and the trig point (2) appear in both the
        query and the subject (2) and 2 x 2 = 4.
        """
        queryLandmark = Landmark('AlphaHelix', 'A', 100, 20)
        queryTrigPoint = TrigPoint('Peaks', 'P', 110)
        subjectLandmark = Landmark('AlphaHelix', 'A', 100, 20)
        subjectTrigPoint = TrigPoint('Peaks', 'P', 110)
        histogram = Histogram(1)
        histogram.add(44, {
            'queryLandmark': queryLandmark,
            'queryTrigPoint': queryTrigPoint,
            'subjectLandmark': subjectLandmark,
            'subjectTrigPoint': subjectTrigPoint,
        })
        histogram.finalize()
        dbParams = DatabaseParameters(landmarks=[], trigPoints=[])
        query = AARead('id1', 'A')
        subject = Subject(AARead('id2', 'A'))
        fms = FeatureMatchingScore(histogram, query, subject, dbParams)
        score, analysis = fms.calculateScore(0)
        self.assertEqual(4 * FindParameters.DEFAULT_FEATURE_MATCH_SCORE,
                         score)
        self.assertEqual(
            {
                'matchScore': 4 * FindParameters.DEFAULT_FEATURE_MATCH_SCORE,
                'maxQueryOffset': 119,
                'maxSubjectOffset': 119,
                'minQueryOffset': 100,
                'minSubjectOffset': 100,
                'mismatchScore': 0.0,
                'score': score,
                'scoreClass': FeatureMatchingScore,
            },
            analysis)

    def testOneHashInBinOccurringInTwoPlaces(self):
        """
        A bin containing one hash that occurs in two place must have a score
        that is the feature match reward multiplied by eight) if the query and
        subject have no additional (non-matching) features. The reward is
        multiplied by eight because both the landmark and the trig point (2)
        appear twice (2) in both the query and the subject (2) and
        2 x 2 x 2 = 8.
        """
        queryLandmark1 = Landmark('AlphaHelix', 'A', 100, 20)
        queryTrigPoint1 = TrigPoint('Peaks', 'P', 110)
        subjectLandmark1 = Landmark('AlphaHelix', 'A', 101, 20)
        subjectTrigPoint1 = TrigPoint('Peaks', 'P', 111)

        queryLandmark2 = Landmark('AlphaHelix', 'A', 200, 20)
        queryTrigPoint2 = TrigPoint('Peaks', 'P', 210)
        subjectLandmark2 = Landmark('AlphaHelix', 'A', 201, 20)
        subjectTrigPoint2 = TrigPoint('Peaks', 'P', 211)

        histogram = Histogram(1)
        histogram.add(44, {
            'queryLandmark': queryLandmark1,
            'queryTrigPoint': queryTrigPoint1,
            'subjectLandmark': subjectLandmark1,
            'subjectTrigPoint': subjectTrigPoint1,
        })
        histogram.add(44, {
            'queryLandmark': queryLandmark2,
            'queryTrigPoint': queryTrigPoint2,
            'subjectLandmark': subjectLandmark2,
            'subjectTrigPoint': subjectTrigPoint2,
        })
        histogram.finalize()
        dbParams = DatabaseParameters(landmarks=[], trigPoints=[])
        query = AARead('id1', 'A')
        subject = Subject(AARead('id2', 'A'))
        fms = FeatureMatchingScore(histogram, query, subject, dbParams)
        score, analysis = fms.calculateScore(0)
        self.assertEqual(8 * FindParameters.DEFAULT_FEATURE_MATCH_SCORE,
                         score)
        self.assertEqual(
            {
                'matchScore': 8 * FindParameters.DEFAULT_FEATURE_MATCH_SCORE,
                'maxQueryOffset': 219,
                'maxSubjectOffset': 220,
                'minQueryOffset': 100,
                'minSubjectOffset': 101,
                'mismatchScore': 0.0,
                'score': score,
                'scoreClass': FeatureMatchingScore,
            },
            analysis)

    def testOneHashInBinQueryHasOneFeatureOutsideMatch(self):
        """
        A bin containing one hash must have a score that is the feature
        match reward multiplied by four if the query has an additional feature
        that is outside the match area.
        """
        queryLandmark = Landmark('AlphaHelix', 'A', 100, 20)
        queryTrigPoint = TrigPoint('Peaks', 'P', 110)
        subjectLandmark = Landmark('AlphaHelix', 'A', 100, 20)
        subjectTrigPoint = TrigPoint('Peaks', 'P', 110)
        histogram = Histogram(1)
        histogram.add(44, {
            'queryLandmark': queryLandmark,
            'queryTrigPoint': queryTrigPoint,
            'subjectLandmark': subjectLandmark,
            'subjectTrigPoint': subjectTrigPoint,
        })
        histogram.finalize()
        dbParams = DatabaseParameters(landmarks=[AlphaHelix], trigPoints=[])
        query = AARead('id', 'FRRRFRRRF')
        subject = Subject(AARead('id2', 'A'))
        fms = FeatureMatchingScore(histogram, query, subject, dbParams)
        score, analysis = fms.calculateScore(0)
        self.assertEqual(4 * FindParameters.DEFAULT_FEATURE_MATCH_SCORE,
                         score)
        self.assertEqual(
            {
                'matchScore': 4 * FindParameters.DEFAULT_FEATURE_MATCH_SCORE,
                'maxQueryOffset': 119,
                'maxSubjectOffset': 119,
                'minQueryOffset': 100,
                'minSubjectOffset': 100,
                'mismatchScore': 0.0,
                'score': score,
                'scoreClass': FeatureMatchingScore,
            },
            analysis)

    def testOneHashInBinQueryHasTwoFeaturesOutsideMatch(self):
        """
        A bin containing one hash must have a score that is the feature
        match reward multiplied by four if the query has two additional
        features that are outside the match area.
        """
        queryLandmark = Landmark('AlphaHelix', 'A', 100, 20)
        queryTrigPoint = TrigPoint('Peaks', 'P', 110)
        subjectLandmark = Landmark('AlphaHelix', 'A', 100, 20)
        subjectTrigPoint = TrigPoint('Peaks', 'P', 110)
        histogram = Histogram(1)
        histogram.add(44, {
            'queryLandmark': queryLandmark,
            'queryTrigPoint': queryTrigPoint,
            'subjectLandmark': subjectLandmark,
            'subjectTrigPoint': subjectTrigPoint,
        })
        histogram.finalize()
        dbParams = DatabaseParameters(landmarks=[AlphaHelix], trigPoints=[])
        query = AARead('id', 'FRRRFRRRF' + ('F' * 200) + 'FRRRFRRRF')
        subject = Subject(AARead('id2', 'A'))
        fms = FeatureMatchingScore(histogram, query, subject, dbParams)
        score, analysis = fms.calculateScore(0)
        self.assertEqual(4 * FindParameters.DEFAULT_FEATURE_MATCH_SCORE,
                         score)
        self.assertEqual(
            {
                'matchScore': 4 * FindParameters.DEFAULT_FEATURE_MATCH_SCORE,
                'maxQueryOffset': 119,
                'maxSubjectOffset': 119,
                'minQueryOffset': 100,
                'minSubjectOffset': 100,
                'mismatchScore': 0.0,
                'score': score,
                'scoreClass': FeatureMatchingScore,
            },
            analysis)

    def testOneHashInBinQueryAndSubjectHaveOneFeaturesOutsideMatch(self):
        """
        A bin containing one hash must have a score that is the feature
        match reward multiplied by four if the query and the subject each have
        one additional feature that are both outside the match area.
        """
        queryLandmark = Landmark('AlphaHelix', 'A', 100, 20)
        queryTrigPoint = TrigPoint('Peaks', 'P', 110)
        subjectLandmark = Landmark('AlphaHelix', 'A', 100, 20)
        subjectTrigPoint = TrigPoint('Peaks', 'P', 110)
        histogram = Histogram(1)
        histogram.add(44, {
            'queryLandmark': queryLandmark,
            'queryTrigPoint': queryTrigPoint,
            'subjectLandmark': subjectLandmark,
            'subjectTrigPoint': subjectTrigPoint,
        })
        histogram.finalize()
        dbParams = DatabaseParameters(landmarks=[AlphaHelix], trigPoints=[])
        query = AARead('id', 'FRRRFRRRF')
        subject = Subject(AARead('id2', ('F' * 200) + 'FRRRFRRRF'))
        fms = FeatureMatchingScore(histogram, query, subject, dbParams)
        score, analysis = fms.calculateScore(0)
        self.assertEqual(4 * FindParameters.DEFAULT_FEATURE_MATCH_SCORE,
                         score)
        self.assertEqual(
            {
                'matchScore': 4 * FindParameters.DEFAULT_FEATURE_MATCH_SCORE,
                'maxQueryOffset': 119,
                'maxSubjectOffset': 119,
                'minQueryOffset': 100,
                'minSubjectOffset': 100,
                'mismatchScore': 0.0,
                'score': score,
                'scoreClass': FeatureMatchingScore,
            },
            analysis)

    def testOneHashInBinQueryHasOneUnmatchedFeatureInsideMatch(self):
        """
        A bin containing one hash must have a score that is the feature match
        reward multiplied by four, minus the feature mismatch score if the
        query has an additional feature that is inside the match area.
        """
        queryLandmark = Landmark('AlphaHelix', 'A', 0, 20)
        queryTrigPoint = TrigPoint('Peaks', 'P', 10)
        subjectLandmark = Landmark('AlphaHelix', 'A', 0, 20)
        subjectTrigPoint = TrigPoint('Peaks', 'P', 10)
        histogram = Histogram(1)
        histogram.add(44, {
            'queryLandmark': queryLandmark,
            'queryTrigPoint': queryTrigPoint,
            'subjectLandmark': subjectLandmark,
            'subjectTrigPoint': subjectTrigPoint,
        })
        histogram.finalize()
        dbParams = DatabaseParameters(landmarks=[AlphaHelix], trigPoints=[])
        query = AARead('id', 'FRRRFRRRF')
        subject = Subject(AARead('id2', 'A'))
        fms = FeatureMatchingScore(histogram, query, subject, dbParams)
        score, analysis = fms.calculateScore(0)
        self.assertEqual(
            4 * FindParameters.DEFAULT_FEATURE_MATCH_SCORE +
            FindParameters.DEFAULT_FEATURE_MISMATCH_SCORE,
            score)
        self.assertEqual(
            {
                'matchScore': 4 * FindParameters.DEFAULT_FEATURE_MATCH_SCORE,
                'maxQueryOffset': 19,
                'maxSubjectOffset': 19,
                'minQueryOffset': 0,
                'minSubjectOffset': 0,
                'mismatchScore': FindParameters.DEFAULT_FEATURE_MISMATCH_SCORE,
                'score': score,
                'scoreClass': FeatureMatchingScore,
            },
            analysis)

    def testOneHashInBinQueryHasOneUnmatchedFeatureExactlySpanningMatch(self):
        """
        A bin containing one hash must have a score that is the feature match
        reward multiplied by four, minus the feature mismatch score if the
        query has an additional feature that exactly spans the match area.
        """
        queryLandmark = Landmark('AlphaHelix', 'A', 0, 9)
        queryTrigPoint = TrigPoint('Peaks', 'P', 5)
        subjectLandmark = Landmark('AlphaHelix', 'A', 0, 9)
        subjectTrigPoint = TrigPoint('Peaks', 'P', 5)
        histogram = Histogram(1)
        histogram.add(44, {
            'queryLandmark': queryLandmark,
            'queryTrigPoint': queryTrigPoint,
            'subjectLandmark': subjectLandmark,
            'subjectTrigPoint': subjectTrigPoint,
        })
        histogram.finalize()
        dbParams = DatabaseParameters(landmarks=[AlphaHelix], trigPoints=[])
        query = AARead('id', 'FRRRFRRRF')
        subject = Subject(AARead('id2', 'A'))
        fms = FeatureMatchingScore(histogram, query, subject, dbParams)
        score, analysis = fms.calculateScore(0)
        self.assertEqual(
            4 * FindParameters.DEFAULT_FEATURE_MATCH_SCORE +
            FindParameters.DEFAULT_FEATURE_MISMATCH_SCORE,
            score)
        self.assertEqual(
            {
                'matchScore': 4 * FindParameters.DEFAULT_FEATURE_MATCH_SCORE,
                'maxQueryOffset': 8,
                'maxSubjectOffset': 8,
                'minQueryOffset': 0,
                'minSubjectOffset': 0,
                'mismatchScore': FindParameters.DEFAULT_FEATURE_MISMATCH_SCORE,
                'score': score,
                'scoreClass': FeatureMatchingScore,
            },
            analysis)

    def testOneHashInBinQueryHasOneUnmatchedFeatureExceedingMatch(self):
        """
        A bin containing one hash must have a score that is the feature match
        reward multiplied by four if the query has an additional feature that
        exceeds the match area on both sides.
        """
        queryLandmark = Landmark('AlphaHelix', 'A', 2, 5)
        queryTrigPoint = TrigPoint('Peaks', 'P', 5)
        subjectLandmark = Landmark('AlphaHelix', 'A', 2, 5)
        subjectTrigPoint = TrigPoint('Peaks', 'P', 5)
        histogram = Histogram(1)
        histogram.add(44, {
            'queryLandmark': queryLandmark,
            'queryTrigPoint': queryTrigPoint,
            'subjectLandmark': subjectLandmark,
            'subjectTrigPoint': subjectTrigPoint,
        })
        histogram.finalize()
        dbParams = DatabaseParameters(landmarks=[AlphaHelix], trigPoints=[])
        query = AARead('id', 'FRRRFRRRF')
        subject = Subject(AARead('id2', 'A'))
        fms = FeatureMatchingScore(histogram, query, subject, dbParams)
        score, analysis = fms.calculateScore(0)
        self.assertEqual(
            4 * FindParameters.DEFAULT_FEATURE_MATCH_SCORE,
            score)
        self.assertEqual(
            {
                'matchScore': 4 * FindParameters.DEFAULT_FEATURE_MATCH_SCORE,
                'maxQueryOffset': 6,
                'maxSubjectOffset': 6,
                'minQueryOffset': 2,
                'minSubjectOffset': 2,
                'mismatchScore': 0.0,
                'score': score,
                'scoreClass': FeatureMatchingScore,
            },
            analysis)

    def testOneHashInBinQueryHasTwoUnmatchedFeatureInsideMatch(self):
        """
        A bin containing one hash must have a score that is the feature match
        reward multiplied by four, minus twice the feature mismatch score if
        the query has two additional features that are inside the match area.
        """
        queryLandmark = Landmark('AlphaHelix', 'A', 0, 20)
        queryTrigPoint = TrigPoint('Peaks', 'P', 10)
        subjectLandmark = Landmark('AlphaHelix', 'A', 0, 20)
        subjectTrigPoint = TrigPoint('Peaks', 'P', 10)
        histogram = Histogram(1)
        histogram.add(44, {
            'queryLandmark': queryLandmark,
            'queryTrigPoint': queryTrigPoint,
            'subjectLandmark': subjectLandmark,
            'subjectTrigPoint': subjectTrigPoint,
        })
        histogram.finalize()
        dbParams = DatabaseParameters(landmarks=[AlphaHelix], trigPoints=[])
        query = AARead('id', 'FRRRFRRRFAFRRRFRRRF')
        subject = Subject(AARead('id2', 'A'))
        fms = FeatureMatchingScore(histogram, query, subject, dbParams)
        score, analysis = fms.calculateScore(0)
        self.assertEqual(
            4 * FindParameters.DEFAULT_FEATURE_MATCH_SCORE +
            2 * FindParameters.DEFAULT_FEATURE_MISMATCH_SCORE,
            score)
        self.assertEqual(
            {
                'matchScore': 4 * FindParameters.DEFAULT_FEATURE_MATCH_SCORE,
                'maxQueryOffset': 19,
                'maxSubjectOffset': 19,
                'minQueryOffset': 0,
                'minSubjectOffset': 0,
                'mismatchScore': (
                    2 * FindParameters.DEFAULT_FEATURE_MISMATCH_SCORE),
                'score': score,
                'scoreClass': FeatureMatchingScore,
            },
            analysis)

    def testOneHashInBinQueryHasOneUnmatchedFeatureOverlappingMatchLeft(self):
        """
        A bin containing one hash must have a score that is the feature match
        reward multiplied by four if the query has an additional feature that
        is only partly inside the match area (with the extra feature jutting
        out on the left).
        """
        queryLandmark = Landmark('AlphaHelix', 'A', 5, 20)
        queryTrigPoint = TrigPoint('Peaks', 'P', 10)
        subjectLandmark = Landmark('AlphaHelix', 'A', 5, 20)
        subjectTrigPoint = TrigPoint('Peaks', 'P', 10)
        histogram = Histogram(1)
        histogram.add(44, {
            'queryLandmark': queryLandmark,
            'queryTrigPoint': queryTrigPoint,
            'subjectLandmark': subjectLandmark,
            'subjectTrigPoint': subjectTrigPoint,
        })
        histogram.finalize()
        dbParams = DatabaseParameters(landmarks=[AlphaHelix], trigPoints=[])
        query = AARead('id', 'FRRRFRRRF')
        subject = Subject(AARead('id2', 'A'))
        fms = FeatureMatchingScore(histogram, query, subject, dbParams)
        score, analysis = fms.calculateScore(0)
        self.assertEqual(
            4 * FindParameters.DEFAULT_FEATURE_MATCH_SCORE,
            score)
        self.assertEqual(
            {
                'matchScore': 4 * FindParameters.DEFAULT_FEATURE_MATCH_SCORE,
                'maxQueryOffset': 24,
                'maxSubjectOffset': 24,
                'minQueryOffset': 5,
                'minSubjectOffset': 5,
                'mismatchScore': 0.0,
                'score': score,
                'scoreClass': FeatureMatchingScore,
            },
            analysis)

    def testOneHashInBinQueryHasOneUnmatchedFeatureOverlappingMatchRight(self):
        """
        A bin containing one hash must have a score that is the feature match
        reward multiplied by four if the query has an additional feature that
        is only partly inside the match area (with the extra feature jutting
        out on the right).
        """
        queryLandmark = Landmark('AlphaHelix', 'A', 2, 3)
        queryTrigPoint = TrigPoint('Peaks', 'P', 5)
        subjectLandmark = Landmark('AlphaHelix', 'A', 2, 3)
        subjectTrigPoint = TrigPoint('Peaks', 'P', 5)
        histogram = Histogram(1)
        histogram.add(44, {
            'queryLandmark': queryLandmark,
            'queryTrigPoint': queryTrigPoint,
            'subjectLandmark': subjectLandmark,
            'subjectTrigPoint': subjectTrigPoint,
        })
        histogram.finalize()
        dbParams = DatabaseParameters(landmarks=[AlphaHelix], trigPoints=[])
        query = AARead('id', 'AAAFRRRFRRRF')
        subject = Subject(AARead('id2', 'A'))
        fms = FeatureMatchingScore(histogram, query, subject, dbParams)
        score, analysis = fms.calculateScore(0)
        self.assertEqual(
            4 * FindParameters.DEFAULT_FEATURE_MATCH_SCORE,
            score)
        self.assertEqual(
            {
                'matchScore': 4 * FindParameters.DEFAULT_FEATURE_MATCH_SCORE,
                'maxQueryOffset': 5,
                'maxSubjectOffset': 5,
                'minQueryOffset': 2,
                'minSubjectOffset': 2,
                'mismatchScore': 0.0,
                'score': score,
                'scoreClass': FeatureMatchingScore,
            },
            analysis)

    def testOneHashInBinQueryHasOneUnmatchedFeatureInMatchNonDefault(self):
        """
        A bin containing one hash must have a score that is the feature match
        reward multiplied by four, minus the feature mismatch score if the
        query has an additional feature that is inside the match area,
        including when non-default values are used for the feature match and
        mismatch scores.
        """
        queryLandmark = Landmark('AlphaHelix', 'A', 0, 20)
        queryTrigPoint = TrigPoint('Peaks', 'P', 10)
        subjectLandmark = Landmark('AlphaHelix', 'A', 0, 20)
        subjectTrigPoint = TrigPoint('Peaks', 'P', 10)
        histogram = Histogram(1)
        histogram.add(44, {
            'queryLandmark': queryLandmark,
            'queryTrigPoint': queryTrigPoint,
            'subjectLandmark': subjectLandmark,
            'subjectTrigPoint': subjectTrigPoint,
        })
        histogram.finalize()
        dbParams = DatabaseParameters(landmarks=[AlphaHelix], trigPoints=[])
        findParams = FindParameters(featureMatchScore=3.1,
                                    featureMismatchScore=-1.2)
        query = AARead('id', 'FRRRFRRRF')
        subject = Subject(AARead('id2', 'A'))
        fms = FeatureMatchingScore(histogram, query, subject, dbParams,
                                   findParams)
        score, analysis = fms.calculateScore(0)
        self.assertEqual(4 * 3.1 - 1.2, score)
        self.assertEqual(
            {
                'matchScore': 4 * 3.1,
                'maxQueryOffset': 19,
                'maxSubjectOffset': 19,
                'minQueryOffset': 0,
                'minSubjectOffset': 0,
                'mismatchScore': -1.2,
                'score': score,
                'scoreClass': FeatureMatchingScore,
            },
            analysis)

    def testPrintAnalysis(self):
        """
        The analysis of a score calculation must print correctly, whether
        we print it using the class name explicitly or the score class that's
        given in the analysis.
        """
        queryLandmark = Landmark('AlphaHelix', 'A', 0, 20)
        queryTrigPoint = TrigPoint('Peaks', 'P', 10)
        subjectLandmark = Landmark('AlphaHelix', 'A', 0, 20)
        subjectTrigPoint = TrigPoint('Peaks', 'P', 10)
        histogram = Histogram(1)
        histogram.add(44, {
            'queryLandmark': queryLandmark,
            'queryTrigPoint': queryTrigPoint,
            'subjectLandmark': subjectLandmark,
            'subjectTrigPoint': subjectTrigPoint,
        })
        histogram.finalize()
        dbParams = DatabaseParameters(landmarks=[AlphaHelix], trigPoints=[])
        findParams = FindParameters(featureMatchScore=3.1,
                                    featureMismatchScore=-1.2)
        query = AARead('id', 'FRRRFRRRF')
        subject = Subject(AARead('id2', 'A'))
        fms = FeatureMatchingScore(histogram, query, subject, dbParams,
                                   findParams)
        score, analysis = fms.calculateScore(0)
        expected = (
            'Score method: FeatureMatchingScore\n'
            'Matched offset range in query: 0 to 19\n'
            'Matched offset range in subject: 0 to 19\n'
            'Match score: 12.4000\n'
            'Mismatch score: -1.2000\n'
            'Score: 11.2000')

        self.assertEqual(expected,
                         FeatureMatchingScore.printAnalysis(analysis))
        self.assertEqual(expected,
                         analysis['scoreClass'].printAnalysis(analysis))

    def testPrintAnalysisWithPassedResult(self):
        """
        The analysis of a score calculation must print correctly when
        we pass a pre-existing C{MultilineString} instance.
        """
        queryLandmark = Landmark('AlphaHelix', 'A', 0, 20)
        queryTrigPoint = TrigPoint('Peaks', 'P', 10)
        subjectLandmark = Landmark('AlphaHelix', 'A', 0, 20)
        subjectTrigPoint = TrigPoint('Peaks', 'P', 10)
        histogram = Histogram(1)
        histogram.add(44, {
            'queryLandmark': queryLandmark,
            'queryTrigPoint': queryTrigPoint,
            'subjectLandmark': subjectLandmark,
            'subjectTrigPoint': subjectTrigPoint,
        })
        histogram.finalize()
        dbParams = DatabaseParameters(landmarks=[AlphaHelix], trigPoints=[])
        findParams = FindParameters(featureMatchScore=3.1,
                                    featureMismatchScore=-1.2)
        query = AARead('id', 'FRRRFRRRF')
        subject = Subject(AARead('id2', 'A'))
        fms = FeatureMatchingScore(histogram, query, subject, dbParams,
                                   findParams)
        score, analysis = fms.calculateScore(0)
        preExisting = MultilineString()
        preExisting.append('Hello:')
        preExisting.indent()
        FeatureMatchingScore.printAnalysis(analysis, result=preExisting)
        expected = (
            'Hello:\n'
            '  Score method: FeatureMatchingScore\n'
            '  Matched offset range in query: 0 to 19\n'
            '  Matched offset range in subject: 0 to 19\n'
            '  Match score: 12.4000\n'
            '  Mismatch score: -1.2000\n'
            '  Score: 11.2000')

        self.assertEqual(expected, str(preExisting))
        preExisting.outdent()


class TestFeatureAAScore(TestCase):
    """
    Tests for the light.bin_score.FeatureAAScore class.
    """

    def testEmptyBin(self):
        """
        A bin containing no elements must have a score of 0.0 if the query and
        subject both have no features.
        """
        histogram = Histogram()
        histogram.finalize()
        dbParams = DatabaseParameters(landmarks=[], trigPoints=[])
        query = AARead('id1', 'A')
        subject = Subject(AARead('id2', 'A'))
        faas = FeatureAAScore(histogram, query, subject, dbParams)
        score, analysis = faas.calculateScore(0)
        self.assertEqual(0.0, score)
        self.assertEqual(
            {
                'denominatorQuery': 0,
                'denominatorSubject': 0,
                'matchedOffsetCount': 0,
                'matchedQueryOffsetCount': 0,
                'matchedRegionScore': 0.0,
                'matchedSubjectOffsetCount': 0,
                'maxQueryOffset': None,
                'maxSubjectOffset': None,
                'minQueryOffset': None,
                'minSubjectOffset': None,
                'numeratorQuery': 0,
                'numeratorSubject': 0,
                'normaliserQuery': 1.0,
                'normaliserSubject': 1.0,
                'score': score,
                'scoreClass': FeatureAAScore,
                'totalOffsetCount': 0,
            },
            analysis)

    def testEmptyBinQueryHasOneFeature(self):
        """
        A bin containing no hashes must have a score of zero, even if the query
        has a feature (but no hashes). There is no match region, so that part
        of the score is zero which causes the overall score to be zero.
        """
        histogram = Histogram(1)
        histogram.finalize()
        dbParams = DatabaseParameters(landmarks=[AlphaHelix], trigPoints=[])
        query = AARead('id', 'FRRRFRRRF')
        subject = Subject(AARead('id2', 'A'))
        faas = FeatureAAScore(histogram, query, subject, dbParams)
        score, analysis = faas.calculateScore(0)
        self.assertEqual(0.0, score)
        self.assertEqual(
            {
                'denominatorQuery': 0,
                'denominatorSubject': 0,
                'matchedOffsetCount': 0,
                'matchedQueryOffsetCount': 0,
                'matchedRegionScore': 0.0,
                'matchedSubjectOffsetCount': 0,
                'maxQueryOffset': None,
                'maxSubjectOffset': None,
                'minQueryOffset': None,
                'minSubjectOffset': None,
                'numeratorQuery': 0,
                'numeratorSubject': 0,
                'normaliserQuery': 1.0,
                'normaliserSubject': 1.0,
                'score': score,
                'scoreClass': FeatureAAScore,
                'totalOffsetCount': 0,
            },
            analysis)

    def testEmptyBinQueryAndSubjectHaveOneFeature(self):
        """
        A bin containing no hashes must have a score of zero, when the query
        and subject both have one feature (but no hashes). There is no match
        region, so that part of the score is zero which causes the overall
        score to be zero.
        """
        histogram = Histogram(1)
        histogram.finalize()
        dbParams = DatabaseParameters(landmarks=[AlphaHelix], trigPoints=[])
        query = AARead('id', 'FRRRFRRRF')
        subject = Subject(AARead('id2', 'AAAAAAAAAAAAAAFRRRFRRRF'))
        faas = FeatureAAScore(histogram, query, subject, dbParams)
        score, analysis = faas.calculateScore(0)
        self.assertEqual(0.0, score)
        self.assertEqual(
            {
                'denominatorQuery': 0,
                'denominatorSubject': 0,
                'matchedOffsetCount': 0,
                'matchedQueryOffsetCount': 0,
                'matchedRegionScore': 0.0,
                'matchedSubjectOffsetCount': 0,
                'maxQueryOffset': None,
                'maxSubjectOffset': None,
                'minQueryOffset': None,
                'minSubjectOffset': None,
                'numeratorQuery': 0,
                'numeratorSubject': 0,
                'normaliserQuery': 1.0,
                'normaliserSubject': 1.0,
                'score': score,
                'scoreClass': FeatureAAScore,
                'totalOffsetCount': 0,
            },
            analysis)

    def testOneHashInBin(self):
        """
        A bin containing one hash must have a score of 1.0 if the query and
        subject have no additional (non-matching) hashes.
        """
        queryLandmark = Landmark('AlphaHelix', 'A', 100, 20)
        queryTrigPoint = TrigPoint('Peaks', 'P', 110)
        subjectLandmark = Landmark('AlphaHelix', 'A', 100, 20)
        subjectTrigPoint = TrigPoint('Peaks', 'P', 110)
        histogram = Histogram(1)
        histogram.add(44, {
            'queryLandmark': queryLandmark,
            'queryTrigPoint': queryTrigPoint,
            'subjectLandmark': subjectLandmark,
            'subjectTrigPoint': subjectTrigPoint,
        })
        histogram.finalize()
        dbParams = DatabaseParameters(landmarks=[], trigPoints=[])
        query = AARead('id1', 'A')
        subject = Subject(AARead('id2', 'A'))
        faas = FeatureAAScore(histogram, query, subject, dbParams)
        score, analysis = faas.calculateScore(0)
        self.assertEqual(1.0, score)
        self.assertEqual(
            {
                'denominatorQuery': 20,
                'denominatorSubject': 20,
                'matchedOffsetCount': 40,
                'matchedQueryOffsetCount': 20,
                'matchedRegionScore': 1.0,
                'matchedSubjectOffsetCount': 20,
                'maxQueryOffset': 119,
                'maxSubjectOffset': 119,
                'minQueryOffset': 100,
                'minSubjectOffset': 100,
                'numeratorQuery': 20,
                'numeratorSubject': 20,
                'normaliserQuery': 1.0,
                'normaliserSubject': 1.0,
                'score': score,
                'scoreClass': FeatureAAScore,
                'totalOffsetCount': 40,
            },
            analysis)

    def testOneHashInBinOccurringInTwoPlaces(self):
        """
        A bin containing one hash that occurs in two places must have a score
        of 1.0 if the query and subject have no additional (non-matching)
        hashes.
        """
        queryLandmark1 = Landmark('AlphaHelix', 'A', 0, 9)
        queryTrigPoint1 = TrigPoint('AminoAcids', 'M', 10)
        subjectLandmark1 = Landmark('AlphaHelix', 'A', 1, 9)
        subjectTrigPoint1 = TrigPoint('Peaks', 'P', 11)

        queryLandmark2 = Landmark('AlphaHelix', 'A', 20, 9)
        queryTrigPoint2 = TrigPoint('AminoAcids', 'M', 30)
        subjectLandmark2 = Landmark('AlphaHelix', 'A', 21, 9)
        subjectTrigPoint2 = TrigPoint('Peaks', 'P', 30)

        histogram = Histogram(1)
        histogram.add(44, {
            'queryLandmark': queryLandmark1,
            'queryTrigPoint': queryTrigPoint1,
            'subjectLandmark': subjectLandmark1,
            'subjectTrigPoint': subjectTrigPoint1,
        })
        histogram.add(44, {
            'queryLandmark': queryLandmark2,
            'queryTrigPoint': queryTrigPoint2,
            'subjectLandmark': subjectLandmark2,
            'subjectTrigPoint': subjectTrigPoint2,
        })
        histogram.finalize()
        dbParams = DatabaseParameters(landmarks=[AlphaHelix],
                                      trigPoints=[AminoAcids])
        query = AARead('id1', 'A')
        subject = Subject(AARead('id2', 'A'))
        faas = FeatureAAScore(histogram, query, subject, dbParams)
        score, analysis = faas.calculateScore(0)
        self.assertEqual(1.0, score)
        self.assertEqual(
            {
                'denominatorQuery': 20,
                'denominatorSubject': 20,
                'matchedOffsetCount': 40,
                'matchedQueryOffsetCount': 20,
                'matchedRegionScore': 1.0,
                'matchedSubjectOffsetCount': 20,
                'maxQueryOffset': 30,
                'maxSubjectOffset': 30,
                'minQueryOffset': 0,
                'minSubjectOffset': 1,
                'numeratorQuery': 20,
                'numeratorSubject': 20,
                'normaliserQuery': 1.0,
                'normaliserSubject': 1.0,
                'score': score,
                'scoreClass': FeatureAAScore,
                'totalOffsetCount': 40,
            },
            analysis)

    def testOneHashInBinQueryHasOneHashOutsideMatch(self):
        """
        A bin containing one hash must have a score of 1.0 if the query has an
        additional hash that is outside the match area (because the subject
        should be used to do the normalisation by length).
        """
        queryLandmark = Landmark('AlphaHelix', 'A', 0, 9)
        queryTrigPoint = TrigPoint('AminoAcids', 'M', 10)
        subjectLandmark = Landmark('AlphaHelix', 'A', 0, 9)
        subjectTrigPoint = TrigPoint('AminoAcids', 'M', 10)
        histogram = Histogram(1)
        histogram.add(44, {
            'queryLandmark': queryLandmark,
            'queryTrigPoint': queryTrigPoint,
            'subjectLandmark': subjectLandmark,
            'subjectTrigPoint': subjectTrigPoint,
        })
        histogram.finalize()
        dbParams = DatabaseParameters(landmarks=[AlphaHelix, AminoAcidsLm],
                                      trigPoints=[AminoAcids])
        query = AARead('id', 300 * 'A' + 'FRRRFRRRFAAAC')
        subject = Subject(AARead('id', 30 * 'A'))
        faas = FeatureAAScore(histogram, query, subject, dbParams)
        score, analysis = faas.calculateScore(0)
        self.assertEqual(1.0, score)
        self.assertEqual(
            {
                'denominatorQuery': 20,
                'denominatorSubject': 10,
                'matchedOffsetCount': 20,
                'matchedQueryOffsetCount': 10,
                'matchedRegionScore': 1.0,
                'matchedSubjectOffsetCount': 10,
                'maxQueryOffset': 10,
                'maxSubjectOffset': 10,
                'minQueryOffset': 0,
                'minSubjectOffset': 0,
                'numeratorQuery': 10,
                'numeratorSubject': 10,
                'normaliserQuery': 0.5,
                'normaliserSubject': 1.0,
                'score': score,
                'scoreClass': FeatureAAScore,
                'totalOffsetCount': 20,
            },
            analysis)

    def testOneHashInBinQueryHasTwoHashesOutsideMatch(self):
        """
        A bin containing one hash must have a score of 1.0 if the query has two
        additional hashes that are outside the match area (because the subject
        should be used to do the normalisation by length).
        """
        queryLandmark = Landmark('AlphaHelix', 'A', 100, 9)
        queryTrigPoint = TrigPoint('AminoAcids', 'M', 110)
        subjectLandmark = Landmark('AlphaHelix', 'A', 100, 9)
        subjectTrigPoint = TrigPoint('AminoAcids', 'M', 110)
        histogram = Histogram(1)
        histogram.add(44, {
            'queryLandmark': queryLandmark,
            'queryTrigPoint': queryTrigPoint,
            'subjectLandmark': subjectLandmark,
            'subjectTrigPoint': subjectTrigPoint,
        })
        histogram.finalize()
        dbParams = DatabaseParameters(landmarks=[AlphaHelix, AminoAcidsLm],
                                      trigPoints=[AminoAcids])
        query = AARead('id', 'FRRRFRRRF' + ('F' * 200) + 'FRRRFRRRFAAACAAAW')
        subject = Subject(AARead('id2', 'A'))
        faas = FeatureAAScore(histogram, query, subject, dbParams)
        score, analysis = faas.calculateScore(0)
        self.assertEqual(1.0, score)
        self.assertEqual(
            {
                'denominatorQuery': 21,
                'denominatorSubject': 10,
                'matchedOffsetCount': 20,
                'matchedQueryOffsetCount': 10,
                'matchedRegionScore': 1.0,
                'matchedSubjectOffsetCount': 10,
                'maxQueryOffset': 110,
                'maxSubjectOffset': 110,
                'minQueryOffset': 100,
                'minSubjectOffset': 100,
                'numeratorQuery': 10,
                'numeratorSubject': 10,
                'normaliserQuery': 10 / 21,
                'normaliserSubject': 1.0,
                'score': score,
                'scoreClass': FeatureAAScore,
                'totalOffsetCount': 20,
            },
            analysis)

    def testOneHashInBinQuery2Subject1HashOutsideMatch(self):
        """
        A bin containing one hash must not have a score of 1.0 if the query has
        two and the subject one hash that are outside the match area.
        """
        queryLandmark = Landmark('AlphaHelix', 'A', 100, 20)
        queryTrigPoint = TrigPoint('Peaks', 'P', 110)
        subjectLandmark = Landmark('AlphaHelix', 'A', 100, 20)
        subjectTrigPoint = TrigPoint('Peaks', 'P', 110)
        histogram = Histogram(1)
        histogram.add(44, {
            'queryLandmark': queryLandmark,
            'queryTrigPoint': queryTrigPoint,
            'subjectLandmark': subjectLandmark,
            'subjectTrigPoint': subjectTrigPoint,
        })
        histogram.finalize()
        dbParams = DatabaseParameters(landmarks=[AlphaHelix, AminoAcidsLm],
                                      trigPoints=[AminoAcids])
        query = AARead('id', 'FRRRFRRRF' + 'AAACAAAW')
        subject = Subject(AARead('id2', 'FRRRFRRRF' + 'AAAC'))
        faas = FeatureAAScore(histogram, query, subject, dbParams)
        score, analysis = faas.calculateScore(0)
        self.assertAlmostEqual(2 / 3, score)
        self.assertEqual(
            {
                'denominatorQuery': 31,
                'denominatorSubject': 30,
                'matchedOffsetCount': 40,
                'matchedQueryOffsetCount': 20,
                'matchedRegionScore': 1.0,
                'matchedSubjectOffsetCount': 20,
                'maxQueryOffset': 119,
                'maxSubjectOffset': 119,
                'minQueryOffset': 100,
                'minSubjectOffset': 100,
                'numeratorQuery': 20,
                'numeratorSubject': 20,
                'normaliserQuery': 20 / 31,
                'normaliserSubject': 2 / 3,
                'score': score,
                'scoreClass': FeatureAAScore,
                'totalOffsetCount': 40,
            },
            analysis)

    def testOneHashInBinQuery1Subject2HashOutsideMatch(self):
        """
        A bin containing one hash must not have a score of 1.0 if the query has
        one and the subject two hashes that are outside the match area.
        """
        queryLandmark = Landmark('AlphaHelix', 'A', 100, 20)
        queryTrigPoint = TrigPoint('Peaks', 'P', 110)
        subjectLandmark = Landmark('AlphaHelix', 'A', 100, 20)
        subjectTrigPoint = TrigPoint('Peaks', 'P', 110)
        histogram = Histogram(1)
        histogram.add(44, {
            'queryLandmark': queryLandmark,
            'queryTrigPoint': queryTrigPoint,
            'subjectLandmark': subjectLandmark,
            'subjectTrigPoint': subjectTrigPoint,
        })
        histogram.finalize()
        dbParams = DatabaseParameters(landmarks=[AlphaHelix, AminoAcidsLm],
                                      trigPoints=[AminoAcids])
        query = AARead('id2', 'FRRRFRRRF' + 'AAAC')
        subject = Subject(AARead('id', 'FRRRFRRRF' + 'AAACAAAW'))
        faas = FeatureAAScore(histogram, query, subject, dbParams)
        score, analysis = faas.calculateScore(0)
        self.assertAlmostEqual(2 / 3, score)
        self.assertEqual(
            {
                'denominatorQuery': 30,
                'denominatorSubject': 31,
                'matchedOffsetCount': 40,
                'matchedQueryOffsetCount': 20,
                'matchedRegionScore': 1.0,
                'matchedSubjectOffsetCount': 20,
                'maxQueryOffset': 119,
                'maxSubjectOffset': 119,
                'minQueryOffset': 100,
                'minSubjectOffset': 100,
                'numeratorQuery': 20,
                'numeratorSubject': 20,
                'normaliserQuery': 2 / 3,
                'normaliserSubject': 20 / 31,
                'score': score,
                'scoreClass': FeatureAAScore,
                'totalOffsetCount': 40,
            },
            analysis)

    def testOneHashInBinQueryHasOneUnmatchedHashInsideMatch(self):
        """
        A bin containing one hash where the landmark and trig point do not
        overlap must have the correct score if the query has an additional
        non-matching hash that is inside the match area.
        """
        queryLandmark = Landmark('AlphaHelix', 'A', 0, 20)
        queryTrigPoint = TrigPoint('Peaks', 'P', 50)
        subjectLandmark = Landmark('AlphaHelix', 'A', 0, 20)
        subjectTrigPoint = TrigPoint('Peaks', 'P', 50)
        histogram = Histogram(1)
        histogram.add(44, {
            'queryLandmark': queryLandmark,
            'queryTrigPoint': queryTrigPoint,
            'subjectLandmark': subjectLandmark,
            'subjectTrigPoint': subjectTrigPoint,
        })
        histogram.finalize()
        dbParams = DatabaseParameters(landmarks=[AlphaHelix, AminoAcidsLm],
                                      trigPoints=[])
        query = AARead('id', 20 * 'A' + 'FRRRFRRRFAAC')
        subject = Subject(AARead('id2', 'A'))
        faas = FeatureAAScore(histogram, query, subject, dbParams)
        score, analysis = faas.calculateScore(0)
        self.assertEqual((21 + 21) / (21 + 21 + 10), score)
        self.assertEqual(
            {
                'denominatorQuery': 31,
                'denominatorSubject': 21,
                'matchedOffsetCount': 42,
                'matchedQueryOffsetCount': 21,
                'matchedRegionScore': 42 / 52,
                'matchedSubjectOffsetCount': 21,
                'maxQueryOffset': 50,
                'maxSubjectOffset': 50,
                'minQueryOffset': 0,
                'minSubjectOffset': 0,
                'numeratorQuery': 31,
                'numeratorSubject': 21,
                'normaliserQuery': 1.0,
                'normaliserSubject': 1.0,
                'score': score,
                'scoreClass': FeatureAAScore,
                'totalOffsetCount': 52,
            },
            analysis)

    def testOneHashInBinQueryHasOneUnmatchedHashExactlySpanningMatch(self):
        """
        A bin containing one hash must have a the correct score if the query
        has an additional hash that exactly spans the match area but the
        additional hashes' offsets match those of the match (and so do not
        affect the score).
        """
        queryLandmark = Landmark('AlphaHelix', 'A', 0, 9)
        queryTrigPoint = TrigPoint('Peaks', 'P', 13)
        subjectLandmark = Landmark('AlphaHelix', 'A', 0, 9)
        subjectTrigPoint = TrigPoint('Peaks', 'P', 13)
        histogram = Histogram(1)
        histogram.add(44, {
            'queryLandmark': queryLandmark,
            'queryTrigPoint': queryTrigPoint,
            'subjectLandmark': subjectLandmark,
            'subjectTrigPoint': subjectTrigPoint,
        })
        histogram.finalize()
        dbParams = DatabaseParameters(landmarks=[AlphaHelix, AminoAcidsLm],
                                      trigPoints=[])
        query = AARead('id', 'FRRRFRRRFAAAAC')
        subject = Subject(AARead('id2', 'A'))
        faas = FeatureAAScore(histogram, query, subject, dbParams)
        score, analysis = faas.calculateScore(0)
        self.assertEqual((9 + 9) / (9 + 9), score)
        self.assertEqual(
            {
                'denominatorQuery': 10,
                'denominatorSubject': 10,
                'matchedOffsetCount': 20,
                'matchedQueryOffsetCount': 10,
                'matchedRegionScore': 1.0,
                'matchedSubjectOffsetCount': 10,
                'maxQueryOffset': 13,
                'maxSubjectOffset': 13,
                'minQueryOffset': 0,
                'minSubjectOffset': 0,
                'numeratorQuery': 10,
                'numeratorSubject': 10,
                'normaliserQuery': 1.0,
                'normaliserSubject': 1.0,
                'score': score,
                'scoreClass': FeatureAAScore,
                'totalOffsetCount': 20,
            },
            analysis)

    def testOneHashInBinQueryHasOneUnmatchedHashExceedingMatch(self):
        """
        A bin containing one hash must have a score of 1.0 if the query has
        an additional hash that exceeds the match area on both sides (because
        the subject is used for the score normalisation by length, the score
        is not affected).
        """
        queryLandmark = Landmark('AlphaHelix', 'A', 2, 5)
        queryTrigPoint = TrigPoint('Peaks', 'P', 5)
        subjectLandmark = Landmark('AlphaHelix', 'A', 2, 5)
        subjectTrigPoint = TrigPoint('Peaks', 'P', 5)
        histogram = Histogram(1)
        histogram.add(44, {
            'queryLandmark': queryLandmark,
            'queryTrigPoint': queryTrigPoint,
            'subjectLandmark': subjectLandmark,
            'subjectTrigPoint': subjectTrigPoint,
        })
        histogram.finalize()
        dbParams = DatabaseParameters(landmarks=[AlphaHelix, AminoAcidsLm],
                                      trigPoints=[])
        query = AARead('id', 'FRRRFRRRF' + 20 * 'A' + 'C')
        subject = Subject(AARead('id2', 'A'))
        faas = FeatureAAScore(histogram, query, subject, dbParams)
        score, analysis = faas.calculateScore(0)
        self.assertEqual(1.0, score)
        # Note that the landmark in the unmatched hash completely overlaps
        # the alpha helix from offset 2-6 in the query. Because we give
        # priority to AAs that do match, only 5 of the 10 AAs in that
        # unmatched hash get counted as not being matched. For that reason,
        # the denominator of the query is 10, not 15.
        self.assertEqual(
            {
                'denominatorQuery': 10,
                'denominatorSubject': 5,
                'matchedOffsetCount': 10,
                'matchedQueryOffsetCount': 5,
                'matchedRegionScore': 1.0,
                'matchedSubjectOffsetCount': 5,
                'maxQueryOffset': 6,
                'maxSubjectOffset': 6,
                'minQueryOffset': 2,
                'minSubjectOffset': 2,
                'numeratorQuery': 5,
                'numeratorSubject': 5,
                'normaliserQuery': 0.5,
                'normaliserSubject': 1.0,
                'score': score,
                'scoreClass': FeatureAAScore,
                'totalOffsetCount': 10,
            },
            analysis)

    def testOneHashInBinQueryHasTwoUnmatchedFeaturesInsideMatch(self):
        """
        A bin containing one hash must have the correct score if the query has
        two additional features (making a hash) that are inside the match area
        but which do not overlap the features in the hash.
        """
        queryLandmark = Landmark('AlphaHelix', 'A', 0, 20)
        queryTrigPoint = TrigPoint('Peaks', 'P', 50)
        subjectLandmark = Landmark('AlphaHelix', 'A', 0, 20)
        subjectTrigPoint = TrigPoint('Peaks', 'P', 50)
        histogram = Histogram(1)
        histogram.add(44, {
            'queryLandmark': queryLandmark,
            'queryTrigPoint': queryTrigPoint,
            'subjectLandmark': subjectLandmark,
            'subjectTrigPoint': subjectTrigPoint,
        })
        histogram.finalize()
        dbParams = DatabaseParameters(landmarks=[AlphaHelix, AminoAcidsLm],
                                      trigPoints=[AminoAcids])
        query = AARead('id', 22 * 'A' + 'CAAW')
        subject = Subject(AARead('id2', 'A'))
        faas = FeatureAAScore(histogram, query, subject, dbParams)
        score, analysis = faas.calculateScore(0)
        self.assertEqual(42 / 44, score)
        self.assertEqual(
            {
                'denominatorQuery': 23,
                'denominatorSubject': 21,
                'matchedOffsetCount': 42,
                'matchedQueryOffsetCount': 21,
                'matchedRegionScore': 42 / 44,
                'matchedSubjectOffsetCount': 21,
                'maxQueryOffset': 50,
                'maxSubjectOffset': 50,
                'minQueryOffset': 0,
                'minSubjectOffset': 0,
                'numeratorQuery': 23,
                'numeratorSubject': 21,
                'normaliserQuery': 1.0,
                'normaliserSubject': 1.0,
                'score': score,
                'scoreClass': FeatureAAScore,
                'totalOffsetCount': 44,
            },
            analysis)

    def testOneHashInBinQueryHasOneUnmatchedFeatureOverlappingMatchLeft(self):
        """
        A bin containing one hash must have a score of 1.0 if the query has an
        additional feature that is only partly inside the match area (with the
        extra feature jutting out on the left).
        """
        queryLandmark = Landmark('AlphaHelix', 'A', 5, 20)
        queryTrigPoint = TrigPoint('Peaks', 'P', 10)
        subjectLandmark = Landmark('AlphaHelix', 'A', 5, 20)
        subjectTrigPoint = TrigPoint('Peaks', 'P', 10)
        histogram = Histogram(1)
        histogram.add(44, {
            'queryLandmark': queryLandmark,
            'queryTrigPoint': queryTrigPoint,
            'subjectLandmark': subjectLandmark,
            'subjectTrigPoint': subjectTrigPoint,
        })
        histogram.finalize()
        dbParams = DatabaseParameters(landmarks=[AlphaHelix, AminoAcidsLm],
                                      trigPoints=[])
        query = AARead('id', 'FRRRFRRRFC')
        subject = Subject(AARead('id2', 'A'))
        faas = FeatureAAScore(histogram, query, subject, dbParams)
        score, analysis = faas.calculateScore(0)
        self.assertEqual(1.0, score)
        self.assertEqual(
            {
                'denominatorQuery': 25,
                'denominatorSubject': 20,
                'matchedOffsetCount': 40,
                'matchedQueryOffsetCount': 20,
                'matchedRegionScore': 1.0,
                'matchedSubjectOffsetCount': 20,
                'maxQueryOffset': 24,
                'maxSubjectOffset': 24,
                'minQueryOffset': 5,
                'minSubjectOffset': 5,
                'numeratorQuery': 20,
                'numeratorSubject': 20,
                'normaliserQuery': 0.8,
                'normaliserSubject': 1.0,
                'score': score,
                'scoreClass': FeatureAAScore,
                'totalOffsetCount': 40,
            },
            analysis)

    def testOneHashInBinQueryHasOneUnmatchedFeatureOverlappingMatchRight(self):
        """
        A bin containing one hash must have a score of 1.0 if the query has an
        additional feature that is only partly inside the match area (with the
        extra feature jutting out on the right).
        """
        queryLandmark = Landmark('AlphaHelix', 'A', 2, 3)
        queryTrigPoint = TrigPoint('Peaks', 'P', 5)
        subjectLandmark = Landmark('AlphaHelix', 'A', 2, 3)
        subjectTrigPoint = TrigPoint('Peaks', 'P', 5)
        histogram = Histogram(1)
        histogram.add(44, {
            'queryLandmark': queryLandmark,
            'queryTrigPoint': queryTrigPoint,
            'subjectLandmark': subjectLandmark,
            'subjectTrigPoint': subjectTrigPoint,
        })
        histogram.finalize()
        dbParams = DatabaseParameters(landmarks=[AlphaHelix, AminoAcidsLm],
                                      trigPoints=[])
        query = AARead('id', 'AAAFRRRFRRRFC')
        subject = Subject(AARead('id2', 'A'))
        faas = FeatureAAScore(histogram, query, subject, dbParams)
        score, analysis = faas.calculateScore(0)
        self.assertEqual(1.0, score)
        self.assertEqual(
            {
                'denominatorQuery': 11,
                'denominatorSubject': 4,
                'matchedOffsetCount': 8,
                'matchedQueryOffsetCount': 4,
                'matchedRegionScore': 1.0,
                'matchedSubjectOffsetCount': 4,
                'maxQueryOffset': 5,
                'maxSubjectOffset': 5,
                'minQueryOffset': 2,
                'minSubjectOffset': 2,
                'numeratorQuery': 4,
                'numeratorSubject': 4,
                'normaliserQuery': 4 / 11,
                'normaliserSubject': 1.0,
                'score': score,
                'scoreClass': FeatureAAScore,
                'totalOffsetCount': 8,
            },
            analysis)

    def testTwoHashes(self):
        """
        A bin containing two hashes must have the correct score if the query
        and subject both have an additional feature inside their match areas.
        """
        queryLandmark1 = Landmark('AlphaHelix_pi', 'C', 2, 3)
        queryTrigPoint1 = TrigPoint('Peaks', 'P', 10)
        subjectLandmark1 = Landmark('AlphaHelix_pi', 'C', 2, 3)
        subjectTrigPoint1 = TrigPoint('Peaks', 'P', 10)

        queryLandmark2 = Landmark('AlphaHelix_pi', 'C', 50, 5)
        queryTrigPoint2 = TrigPoint('Peaks', 'P', 60)
        subjectLandmark2 = Landmark('AlphaHelix_pi', 'C', 50, 5)
        subjectTrigPoint2 = TrigPoint('Peaks', 'P', 60)

        histogram = Histogram(1)
        histogram.add(44, {
            'queryLandmark': queryLandmark1,
            'queryTrigPoint': queryTrigPoint1,
            'subjectLandmark': subjectLandmark1,
            'subjectTrigPoint': subjectTrigPoint1,
        })
        histogram.add(44, {
            'queryLandmark': queryLandmark2,
            'queryTrigPoint': queryTrigPoint2,
            'subjectLandmark': subjectLandmark2,
            'subjectTrigPoint': subjectTrigPoint2,
        })
        histogram.finalize()
        dbParams = DatabaseParameters(landmarks=[AlphaHelix, AminoAcidsLm],
                                      trigPoints=[])
        query = AARead('id', 20 * 'A' + 'FRRRFRRRFC')
        subject = Subject(AARead('id2', 25 * 'A' + 'FRRRFRRRFRRRFAAC'))
        faas = FeatureAAScore(histogram, query, subject, dbParams)
        score, analysis = faas.calculateScore(0)
        matched = (3 + 1) + (5 + 1) + (3 + 1) + (5 + 1)
        total = matched + (9 + 1) + (13 + 1)
        self.assertEqual(matched / total, score)
        self.assertEqual(
            {
                'denominatorQuery': 20,
                'denominatorSubject': 24,
                'matchedOffsetCount': 20,
                'matchedQueryOffsetCount': 10,
                'matchedRegionScore': 20 / 44,
                'matchedSubjectOffsetCount': 10,
                'maxQueryOffset': 60,
                'maxSubjectOffset': 60,
                'minQueryOffset': 2,
                'minSubjectOffset': 2,
                'numeratorQuery': 20,
                'numeratorSubject': 24,
                'normaliserQuery': 1.0,
                'normaliserSubject': 1.0,
                'score': score,
                'scoreClass': FeatureAAScore,
                'totalOffsetCount': 44,
            },
            analysis)

    def testCompareEqualSequencesScoreMustBeOne(self):
        """
        If a sequence is compared to itself, the score must be 1.0. See
        https://github.com/acorg/light-matter/issues/321.
        This is a real-life test that it actually works.
        """
        pichninde = AARead('pichninde', 'RLKFGLSYKEQVGGNRELYVGDLNTKLTTRLIEDYS'
                                        'ESLMQNMRYTCLNNEKEFERALLDMKSVVRQSGLAV'
                                        'SMDHSKWGPHMSPVIFAALLKGLEFNLKDGSEVPNA'
                                        'AIVNILLWHIHKMVEVPFNVVEAYMKGFLKRGLGMM'
                                        'DKGGCTIAEEFMFGYFEKGKVPSHISSVLDMGQGIL'
                                        'HNTSDLYGLITEQFINYALELCYGVRFISYTSSDDE'
                                        'IMLSLNEAFKFKDRDELNVDLVLDCMEFHYFLSDKL'
                                        'NKFVSPKTVVGTFASEFKSRFFIWSQEVPLLTKFVA'
                                        'AALH')

        db = DatabaseSpecifier().getDatabaseFromKeywords(
            landmarks=[
                'AlphaHelix', 'AlphaHelix_3_10', 'AlphaHelix_pi',
                'AminoAcidsLm', 'BetaStrand', 'BetaTurn', 'Prosite'],
            trigPoints=['AminoAcids', 'Peaks', 'Troughs'],
            distanceBase=1.01, limitPerLandmark=50, minDistance=1,
            maxDistance=100)
        _, subjectIndex, _ = db.addSubject(pichninde)

        findParams = FindParameters(significanceFraction=0.01,
                                    binScoreMethod='FeatureAAScore')
        result = db.find(pichninde, findParams, storeFullAnalysis=True)
        self.assertEqual(1.0, result.analysis[subjectIndex]['bestBinScore'])

        scoreAnalysis = result.analysis[
            subjectIndex]['significantBins'][0]['scoreAnalysis']
        self.maxDiff = None
        self.assertEqual(
            {
                'denominatorQuery': 210,
                'denominatorSubject': 210,
                'matchedOffsetCount': 420,
                'matchedQueryOffsetCount': 210,
                'matchedRegionScore': 1.0,
                'matchedSubjectOffsetCount': 210,
                'maxQueryOffset': 290,
                'maxSubjectOffset': 290,
                'minQueryOffset': 1,
                'minSubjectOffset': 1,
                'numeratorQuery': 210,
                'numeratorSubject': 210,
                'normaliserQuery': 1.0,
                'normaliserSubject': 1.0,
                'score': 1.0,
                'scoreClass': FeatureAAScore,
                'totalOffsetCount': 420,
            },
            scoreAnalysis)

    def testScoresMustBeSymmetric(self):
        """
        When comparing two sequences, the scores must be the same, no matter
        which one is used as the query or subject.

        This was a (formerly) failing test built during the resolution of
        https://github.com/acorg/light-matter/issues/341 based on two of the
        sequences received from Sandra Junglen on March 13, 2015.
        """
        golv = AARead('GOLV', 'RVDIFKKNQHGGLREIYVLDLASRIVQLCLEEISRAVCQELPIEMM'
                              'MHPELKLKKPQEHMYKAAISPESYKSNVSSSNDAKVWNQGHHVAKF'
                              'AQFLCRLLSPEWHGLIVNGLKLWTNKKIALPDGVMNILSRANTPLF'
                              'RNSIHQAVHDSYKGITPMRWLRPGETFMRIESGMMQGILHYTSSLF'
                              'HASLLMMRDSLWRSYSEQLGVKSITTDLVSSDDSSRMTDIFYRDSK'
                              'NFKRGKIFARADHMAIEPLSRCFGIWMSPKSTYCCNGIMEFNSEYF'
                              'FRASLYRPTLKWSYACLG')

        akav = AARead('AKAV', 'VFTYFNKGQKTAKDREIFVGEFEAKMCLYLVERISKERCKLNPDEM'
                              'ISEPGDGKLKKLEDMAEYEIRYTANTLKSMKDKALQEFSKFADDFN'
                              'FKPHSTKIEINADMSKWSAQDVLFKYFWLFALDPALYKPEKERILY'
                              'FLCNYMDKVLVIPDDVMTSILDQRVKREKDIIYEMTNGLKQNWVSI'
                              'KRNWLQGNLNYTSSYLHSCCMNVYKDIIKNVATLLEGDVLVNSMVH'
                              'SDDNHTSITMIQDKFPDDIIIEYCIKLFEKICLSFGNQANMKKTYV'
                              'TNFIKEFVSLFNIYGEPFSVYGRFLLTAVG')

        findParams = FindParameters(significanceFraction=0.01,
                                    binScoreMethod='FeatureAAScore')

        kwds = dict(landmarks=['Prosite'], trigPoints=['Peaks'],
                    distanceBase=1, limitPerLandmark=40, minDistance=1,
                    maxDistance=10000)

        db1 = DatabaseSpecifier().getDatabaseFromKeywords(**kwds)
        _, subjectIndex1, _ = db1.addSubject(golv)
        result1 = db1.find(akav, findParams, storeFullAnalysis=True)

        db2 = DatabaseSpecifier().getDatabaseFromKeywords(**kwds)
        _, subjectIndex2, _ = db2.addSubject(akav)
        result2 = db2.find(golv, findParams, storeFullAnalysis=True)

        self.assertEqual(result1.analysis[subjectIndex1]['bestBinScore'],
                         result2.analysis[subjectIndex2]['bestBinScore'])

    def testPrintAnalysis(self):
        """
        The analysis of a score calculation must print correctly, whether
        we print it using the class name explicitly or the score class that's
        given in the analysis.
        """
        queryLandmark = Landmark('AlphaHelix', 'A', 5, 20)
        queryTrigPoint = TrigPoint('Peaks', 'P', 10)
        subjectLandmark = Landmark('AlphaHelix', 'A', 5, 20)
        subjectTrigPoint = TrigPoint('Peaks', 'P', 10)
        histogram = Histogram(1)
        histogram.add(44, {
            'queryLandmark': queryLandmark,
            'queryTrigPoint': queryTrigPoint,
            'subjectLandmark': subjectLandmark,
            'subjectTrigPoint': subjectTrigPoint,
        })
        histogram.finalize()
        dbParams = DatabaseParameters(landmarks=[AlphaHelix, AminoAcidsLm],
                                      trigPoints=[])
        query = AARead('id', 'FRRRFRRRFC')
        subject = Subject(AARead('id2', 'A'))
        faas = FeatureAAScore(histogram, query, subject, dbParams)
        score, analysis = faas.calculateScore(0)
        self.assertEqual(1.0, score)

        expected = (
            'Score method: FeatureAAScore\n'
            'Matched offset range in query: 5 to 24\n'
            'Matched offset range in subject: 5 to 24\n'
            'Total (query+subject) AA offsets in matched hashes: 40\n'
            'Subject AA offsets in matched hashes: 20\n'
            'Query AA offsets in matched hashes: 20\n'
            'Total (query+subject) AA offsets in hashes in matched '
            'region: 40\n'
            'Matched region score 1.0000 (40 / 40)\n'
            'Query normalizer: 0.8000 (20 / 25)\n'
            'Subject normalizer: 1.0000 (20 / 20)\n'
            'Score: 1.0000')
        self.assertEqual(expected, FeatureAAScore.printAnalysis(analysis))
        self.assertEqual(expected,
                         analysis['scoreClass'].printAnalysis(analysis))

    def testPrintAnalysisWithPassedResult(self):
        """
        The analysis of a score calculation must print correctly when we
        pass a pre-existing C{MultilineString} instance.
        """
        queryLandmark = Landmark('AlphaHelix', 'A', 5, 20)
        queryTrigPoint = TrigPoint('Peaks', 'P', 10)
        subjectLandmark = Landmark('AlphaHelix', 'A', 5, 20)
        subjectTrigPoint = TrigPoint('Peaks', 'P', 10)
        histogram = Histogram(1)
        histogram.add(44, {
            'queryLandmark': queryLandmark,
            'queryTrigPoint': queryTrigPoint,
            'subjectLandmark': subjectLandmark,
            'subjectTrigPoint': subjectTrigPoint,
        })
        histogram.finalize()
        dbParams = DatabaseParameters(landmarks=[AlphaHelix, AminoAcidsLm],
                                      trigPoints=[])
        query = AARead('id', 'FRRRFRRRFC')
        subject = Subject(AARead('id2', 'A'))
        faas = FeatureAAScore(histogram, query, subject, dbParams)
        score, analysis = faas.calculateScore(0)
        self.assertEqual(1.0, score)
        preExisting = MultilineString()
        preExisting.append('Hello:')
        preExisting.indent()
        FeatureAAScore.printAnalysis(analysis, result=preExisting)

        expected = (
            'Hello:\n'
            '  Score method: FeatureAAScore\n'
            '  Matched offset range in query: 5 to 24\n'
            '  Matched offset range in subject: 5 to 24\n'
            '  Total (query+subject) AA offsets in matched hashes: 40\n'
            '  Subject AA offsets in matched hashes: 20\n'
            '  Query AA offsets in matched hashes: 20\n'
            '  Total (query+subject) AA offsets in hashes in matched '
            'region: 40\n'
            '  Matched region score 1.0000 (40 / 40)\n'
            '  Query normalizer: 0.8000 (20 / 25)\n'
            '  Subject normalizer: 1.0000 (20 / 20)\n'
            '  Score: 1.0000')
        self.assertEqual(expected, str(preExisting))
        preExisting.outdent()


class TestWeightedHistogramBinFeatures(TestCase):
    """
    Tests for the light.bin_score.weightedHistogramBinFeatures function.
    """
    def testWeightedInvalidQueryOrSubjectSpecifier(self):
        """
        If an invalid value for queryOrSubject ('xxx') is passed to
        weightedHistogramBinFeatures, it must raise a KeyError (when looking
        in the bin item dictionary for 'xxxLandmark').
        """
        queryLandmark = Landmark('AlphaHelix', 'A', 100, 20)
        queryTrigPoint = TrigPoint('Peaks', 'P', 110)
        subjectLandmark = Landmark('AlphaHelix', 'A', 101, 20)
        subjectTrigPoint = TrigPoint('Peaks', 'P', 111)
        histogram = Histogram(1)
        histogram.add(44, {
            'queryLandmark': queryLandmark,
            'queryTrigPoint': queryTrigPoint,
            'subjectLandmark': subjectLandmark,
            'subjectTrigPoint': subjectTrigPoint,
        })
        histogram.finalize()
        six.assertRaisesRegex(self, KeyError, 'xxxLandmark',
                              weightedHistogramBinFeatures, histogram[0],
                              'xxx', DEFAULT_WEIGHTS)

    def testWeightedEmptyBin(self):
        """
        If a histogram bin is empty, then when asked to extract its features
        and offsets, weightedHistogramBinFeatures must return an empty set and
        an empty dict.
        """
        histogram = Histogram()
        histogram.finalize()
        features, offsets = weightedHistogramBinFeatures(histogram[0], 'query',
                                                         DEFAULT_WEIGHTS)
        self.assertEqual(set(), features)
        self.assertEqual({}, offsets)

    def testWeightedOneFeatureQuery(self):
        """
        If a histogram bin has just one feature, weightedHistogramBinFeatures
        must return the details of that feature in the query.
        """
        queryLandmark = Landmark('AlphaHelix', 'A', 100, 5)
        queryTrigPoint = TrigPoint('Peaks', 'P', 110)
        subjectLandmark = Landmark('AlphaHelix', 'A', 101, 5)
        subjectTrigPoint = TrigPoint('Peaks', 'P', 111)
        histogram = Histogram(1)
        histogram.add(44, {
            'queryLandmark': queryLandmark,
            'queryTrigPoint': queryTrigPoint,
            'subjectLandmark': subjectLandmark,
            'subjectTrigPoint': subjectTrigPoint,
        })
        histogram.finalize()
        features, offsets = weightedHistogramBinFeatures(histogram[0], 'query',
                                                         DEFAULT_WEIGHTS)
        self.assertEqual(set([queryLandmark, queryTrigPoint]), features)
        self.assertEqual({100: [1], 101: [1], 102: [1],
                          103: [1], 104: [1], 110: [1]}, offsets)

    def testWeightedOneFeatureSubject(self):
        """
        If a histogram bin has just one feature, weightedHistogramBinFeatures
        must return the details of that feature in the subject.
        """
        queryLandmark = Landmark('AlphaHelix', 'A', 100, 5)
        queryTrigPoint = TrigPoint('Peaks', 'P', 110)
        subjectLandmark = Landmark('AlphaHelix', 'A', 101, 5)
        subjectTrigPoint = TrigPoint('Peaks', 'P', 111)
        histogram = Histogram(1)
        histogram.add(44, {
            'queryLandmark': queryLandmark,
            'queryTrigPoint': queryTrigPoint,
            'subjectLandmark': subjectLandmark,
            'subjectTrigPoint': subjectTrigPoint,
        })
        histogram.finalize()
        features, offsets = weightedHistogramBinFeatures(histogram[0],
                                                         'subject',
                                                         DEFAULT_WEIGHTS)
        self.assertEqual(set([subjectLandmark, subjectTrigPoint]), features)
        self.assertEqual({101: [1], 102: [1], 103: [1],
                          104: [1], 105: [1], 111: [1]}, offsets)

    def testWeightedOneFeatureTwoLocations(self):
        """
        If a histogram bin has one feature that appears in two places,
        weightedHistogramBinFeatures must return the details of that feature.
        """
        queryLandmark1 = Landmark('AlphaHelix', 'A', 100, 5)
        queryTrigPoint1 = TrigPoint('Peaks', 'P', 110)
        subjectLandmark1 = Landmark('AlphaHelix', 'A', 101, 5)
        subjectTrigPoint1 = TrigPoint('Peaks', 'P', 111)

        queryLandmark2 = Landmark('AlphaHelix', 'A', 200, 5)
        queryTrigPoint2 = TrigPoint('Peaks', 'P', 210)
        subjectLandmark2 = Landmark('AlphaHelix', 'A', 201, 5)
        subjectTrigPoint2 = TrigPoint('Peaks', 'P', 211)

        histogram = Histogram(1)
        histogram.add(44, {
            'queryLandmark': queryLandmark1,
            'queryTrigPoint': queryTrigPoint1,
            'subjectLandmark': subjectLandmark1,
            'subjectTrigPoint': subjectTrigPoint1,
        })
        histogram.add(44, {
            'queryLandmark': queryLandmark2,
            'queryTrigPoint': queryTrigPoint2,
            'subjectLandmark': subjectLandmark2,
            'subjectTrigPoint': subjectTrigPoint2,
        })
        histogram.finalize()
        features, offsets = weightedHistogramBinFeatures(histogram[0], 'query',
                                                         DEFAULT_WEIGHTS)
        self.assertEqual(set([queryLandmark1, queryTrigPoint1,
                              queryLandmark2, queryTrigPoint2]),
                         features)
        self.assertEqual({100: [1], 101: [1], 102: [1],
                          103: [1], 104: [1], 110: [1],
                          200: [1], 201: [1], 202: [1],
                          203: [1], 204: [1], 210: [1]}, offsets)

    def testWeightedOneFeatureTwoLocationsNonDefaultWeights(self):
        """
        If non-default weights are used, the right features, offsets and their
        associated weights must be returned.
        """
        queryLandmark1 = Landmark('AlphaHelix', 'A', 100, 5)
        queryTrigPoint1 = TrigPoint('Peaks', 'P', 110)
        subjectLandmark1 = Landmark('AlphaHelix', 'A', 101, 5)
        subjectTrigPoint1 = TrigPoint('Peaks', 'P', 111)

        queryLandmark2 = Landmark('AlphaHelix', 'A', 200, 5)
        queryTrigPoint2 = TrigPoint('Peaks', 'P', 210)
        subjectLandmark2 = Landmark('AlphaHelix', 'A', 201, 5)
        subjectTrigPoint2 = TrigPoint('Peaks', 'P', 211)

        histogram = Histogram(1)
        histogram.add(44, {
            'queryLandmark': queryLandmark1,
            'queryTrigPoint': queryTrigPoint1,
            'subjectLandmark': subjectLandmark1,
            'subjectTrigPoint': subjectTrigPoint1,
        })
        histogram.add(44, {
            'queryLandmark': queryLandmark2,
            'queryTrigPoint': queryTrigPoint2,
            'subjectLandmark': subjectLandmark2,
            'subjectTrigPoint': subjectTrigPoint2,
        })

        histogram.finalize()
        features, offsets = weightedHistogramBinFeatures(histogram[0], 'query',
                                                         TEST_WEIGHTS)
        self.assertEqual(set([queryLandmark1, queryTrigPoint1,
                              queryLandmark2, queryTrigPoint2]),
                         features)
        self.assertEqual({100: [1.5], 101: [1.5], 102: [1.5],
                          103: [1.5], 104: [1.5], 110: [1],
                          200: [1.5], 201: [1.5], 202: [1.5],
                          203: [1.5], 204: [1.5], 210: [1]}, offsets)

    def testWeightedOverlappingFeaturesDifferentWeights(self):
        """
        If two features overlap with different weights, the right offset dict
        must be returned.
        """
        queryLandmark1 = Landmark('AlphaHelix', 'A', 100, 5)
        queryTrigPoint1 = TrigPoint('Peaks', 'P', 110)
        subjectLandmark1 = Landmark('AlphaHelix', 'A', 101, 5)
        subjectTrigPoint1 = TrigPoint('Peaks', 'P', 111)

        queryLandmark2 = Landmark('AlphaHelix_pi', 'A', 102, 5)
        queryTrigPoint2 = TrigPoint('Peaks', 'P', 112)
        subjectLandmark2 = Landmark('AlphaHelix_pi', 'A', 202, 5)
        subjectTrigPoint2 = TrigPoint('Peaks', 'P', 212)

        histogram = Histogram(1)
        histogram.add(44, {
            'queryLandmark': queryLandmark1,
            'queryTrigPoint': queryTrigPoint1,
            'subjectLandmark': subjectLandmark1,
            'subjectTrigPoint': subjectTrigPoint1,
        })
        histogram.add(44, {
            'queryLandmark': queryLandmark2,
            'queryTrigPoint': queryTrigPoint2,
            'subjectLandmark': subjectLandmark2,
            'subjectTrigPoint': subjectTrigPoint2,
        })

        histogram.finalize()
        features, offsets = weightedHistogramBinFeatures(histogram[0], 'query',
                                                         TEST_WEIGHTS)
        self.assertEqual(set([queryLandmark1, queryTrigPoint1,
                              queryLandmark2, queryTrigPoint2]),
                         features)
        self.assertEqual({100: [1.5], 101: [1.5], 102: [1.5, 1],
                          103: [1.5, 1], 104: [1.5, 1], 105: [1], 106: [1],
                          110: [1], 112: [1]}, offsets)


class TestGetWeightedOffsets(TestCase):
    """
    Tests for the light.bin_score.getWeightedOffsets function.
    """
    def testEmptyDict(self):
        """
        An empty dict must return a count of 0.
        """
        result = getWeightedOffsets({})
        self.assertEqual(0, result)

    def testDictOneWeightPerKey(self):
        """
        An input dict with one weight per key must return the right count.
        """
        result = getWeightedOffsets({1: [1], 2: [1.5]})
        self.assertEqual(2.5, result)

    def testDictTwoWeightsPerKey(self):
        """
        An input dict which has two values for a key must return the right
        count.
        """
        result = getWeightedOffsets({1: [1], 2: [1, 1.5]})
        self.assertEqual(2.5, result)


class TestWeightedFeatureAAScore(TestCase):
    """
    Tests for the light.bin_score.WeightedFeatureAAScore class.
    """

    def testEmptyBin(self):
        """
        A bin containing no elements must have a score of 0.0 if the query and
        subject both have no features.
        """
        histogram = Histogram()
        histogram.finalize()
        dbParams = DatabaseParameters(landmarks=[], trigPoints=[])
        query = AARead('id1', 'A')
        subject = Subject(AARead('id2', 'A'))
        faas = WeightedFeatureAAScore(histogram, query, subject, dbParams,
                                      DEFAULT_WEIGHTS)
        score, analysis = faas.calculateScore(0)
        self.assertEqual(0.0, score)
        self.assertEqual(
            {
                'denominatorQuery': 0,
                'denominatorSubject': 0,
                'matchedOffsetCount': 0,
                'matchedQueryOffsetCount': 0,
                'weightedMatchedQueryOffsetCount': 0,
                'weightedMatchedSubjectOffsetCount': 0,
                'matchedRegionScore': 0.0,
                'matchedSubjectOffsetCount': 0,
                'maxQueryOffset': None,
                'maxSubjectOffset': None,
                'minQueryOffset': None,
                'minSubjectOffset': None,
                'numeratorQuery': 0,
                'numeratorSubject': 0,
                'normaliserQuery': 1.0,
                'normaliserSubject': 1.0,
                'score': score,
                'scoreClass': WeightedFeatureAAScore,
                'totalOffsetCount': 0,
            },
            analysis)

    def testEmptyBinQueryHasOneFeature(self):
        """
        A bin containing no hashes must have a score of zero, even if the query
        has a feature (but no hashes). There is no match region, so that part
        of the score is zero which causes the overall score to be zero.
        """
        histogram = Histogram(1)
        histogram.finalize()
        dbParams = DatabaseParameters(landmarks=[AlphaHelix], trigPoints=[])
        query = AARead('id', 'FRRRFRRRF')
        subject = Subject(AARead('id2', 'A'))
        faas = WeightedFeatureAAScore(histogram, query, subject, dbParams,
                                      DEFAULT_WEIGHTS)
        score, analysis = faas.calculateScore(0)
        self.assertEqual(0.0, score)
        self.assertEqual(
            {
                'denominatorQuery': 0,
                'denominatorSubject': 0,
                'matchedOffsetCount': 0,
                'matchedQueryOffsetCount': 0,
                'weightedMatchedQueryOffsetCount': 0,
                'weightedMatchedSubjectOffsetCount': 0,
                'matchedRegionScore': 0.0,
                'matchedSubjectOffsetCount': 0,
                'maxQueryOffset': None,
                'maxSubjectOffset': None,
                'minQueryOffset': None,
                'minSubjectOffset': None,
                'numeratorQuery': 0,
                'numeratorSubject': 0,
                'normaliserQuery': 1.0,
                'normaliserSubject': 1.0,
                'score': score,
                'scoreClass': WeightedFeatureAAScore,
                'totalOffsetCount': 0,
            },
            analysis)

    def testEmptyBinQueryAndSubjectHaveOneFeature(self):
        """
        A bin containing no hashes must have a score of zero, when the query
        and subject both have one feature (but no hashes). There is no match
        region, so that part of the score is zero which causes the overall
        score to be zero.
        """
        histogram = Histogram(1)
        histogram.finalize()
        dbParams = DatabaseParameters(landmarks=[AlphaHelix], trigPoints=[])
        query = AARead('id', 'FRRRFRRRF')
        subject = Subject(AARead('id2', 'AAAAAAAAAAAAAAFRRRFRRRF'))
        faas = WeightedFeatureAAScore(histogram, query, subject, dbParams,
                                      DEFAULT_WEIGHTS)
        score, analysis = faas.calculateScore(0)
        self.assertEqual(0.0, score)
        self.assertEqual(
            {
                'denominatorQuery': 0,
                'denominatorSubject': 0,
                'matchedOffsetCount': 0,
                'matchedQueryOffsetCount': 0,
                'weightedMatchedQueryOffsetCount': 0,
                'weightedMatchedSubjectOffsetCount': 0,
                'matchedRegionScore': 0.0,
                'matchedSubjectOffsetCount': 0,
                'maxQueryOffset': None,
                'maxSubjectOffset': None,
                'minQueryOffset': None,
                'minSubjectOffset': None,
                'numeratorQuery': 0,
                'numeratorSubject': 0,
                'normaliserQuery': 1.0,
                'normaliserSubject': 1.0,
                'score': score,
                'scoreClass': WeightedFeatureAAScore,
                'totalOffsetCount': 0,
            },
            analysis)

    def testOneHashInBin(self):
        """
        A bin containing one hash must have a score of 1.0 if the query and
        subject have no additional (non-matching) hashes.
        """
        queryLandmark = Landmark('AlphaHelix', 'A', 100, 20)
        queryTrigPoint = TrigPoint('Peaks', 'P', 110)
        subjectLandmark = Landmark('AlphaHelix', 'A', 100, 20)
        subjectTrigPoint = TrigPoint('Peaks', 'P', 110)
        histogram = Histogram(1)
        histogram.add(44, {
            'queryLandmark': queryLandmark,
            'queryTrigPoint': queryTrigPoint,
            'subjectLandmark': subjectLandmark,
            'subjectTrigPoint': subjectTrigPoint,
        })
        histogram.finalize()
        dbParams = DatabaseParameters(landmarks=[], trigPoints=[])
        query = AARead('id1', 'A')
        subject = Subject(AARead('id2', 'A'))
        faas = WeightedFeatureAAScore(histogram, query, subject, dbParams,
                                      TEST_WEIGHTS)
        score, analysis = faas.calculateScore(0)
        self.assertEqual(1.0, score)
        self.assertEqual(
            {
                'denominatorQuery': 20,
                'denominatorSubject': 20,
                'matchedOffsetCount': 60.0,
                'matchedQueryOffsetCount': 20,
                'weightedMatchedQueryOffsetCount': 30.0,
                'weightedMatchedSubjectOffsetCount': 30.0,
                'matchedRegionScore': 1.0,
                'matchedSubjectOffsetCount': 20,
                'maxQueryOffset': 119,
                'maxSubjectOffset': 119,
                'minQueryOffset': 100,
                'minSubjectOffset': 100,
                'numeratorQuery': 20,
                'numeratorSubject': 20,
                'normaliserQuery': 1.0,
                'normaliserSubject': 1.0,
                'score': score,
                'scoreClass': WeightedFeatureAAScore,
                'totalOffsetCount': 60.0,
            },
            analysis)

    def testOneHashInBinOccurringInTwoPlaces(self):
        """
        A bin containing one hash that occurs in two places must have a score
        of 1.0 if the query and subject have no additional (non-matching)
        hashes.
        """
        queryLandmark1 = Landmark('AlphaHelix', 'A', 0, 9)
        queryTrigPoint1 = TrigPoint('AminoAcids', 'M', 10)
        subjectLandmark1 = Landmark('AlphaHelix', 'A', 1, 9)
        subjectTrigPoint1 = TrigPoint('Peaks', 'P', 11)

        queryLandmark2 = Landmark('AlphaHelix', 'A', 20, 9)
        queryTrigPoint2 = TrigPoint('AminoAcids', 'M', 30)
        subjectLandmark2 = Landmark('AlphaHelix', 'A', 21, 9)
        subjectTrigPoint2 = TrigPoint('Peaks', 'P', 30)

        histogram = Histogram(1)
        histogram.add(44, {
            'queryLandmark': queryLandmark1,
            'queryTrigPoint': queryTrigPoint1,
            'subjectLandmark': subjectLandmark1,
            'subjectTrigPoint': subjectTrigPoint1,
        })
        histogram.add(44, {
            'queryLandmark': queryLandmark2,
            'queryTrigPoint': queryTrigPoint2,
            'subjectLandmark': subjectLandmark2,
            'subjectTrigPoint': subjectTrigPoint2,
        })
        histogram.finalize()
        dbParams = DatabaseParameters(landmarks=[AlphaHelix],
                                      trigPoints=[AminoAcids])
        query = AARead('id1', 'A')
        subject = Subject(AARead('id2', 'A'))
        faas = WeightedFeatureAAScore(histogram, query, subject, dbParams,
                                      TEST_WEIGHTS)
        score, analysis = faas.calculateScore(0)
        self.assertEqual(1.0, score)
        self.assertEqual(
            {
                'denominatorQuery': 20,
                'denominatorSubject': 20,
                'matchedOffsetCount': 58.0,
                'matchedQueryOffsetCount': 20,
                'weightedMatchedSubjectOffsetCount': 29.0,
                'weightedMatchedQueryOffsetCount': 29.0,
                'matchedRegionScore': 1.0,
                'matchedSubjectOffsetCount': 20,
                'maxQueryOffset': 30,
                'maxSubjectOffset': 30,
                'minQueryOffset': 0,
                'minSubjectOffset': 1,
                'numeratorQuery': 20,
                'numeratorSubject': 20,
                'normaliserQuery': 1.0,
                'normaliserSubject': 1.0,
                'score': score,
                'scoreClass': WeightedFeatureAAScore,
                'totalOffsetCount': 58.0,
            },
            analysis)

    def testOneHashInBinQueryHasOneHashOutsideMatch(self):
        """
        A bin containing one hash must have a score of 1.0 if the query has an
        additional hash that is outside the match area (because the subject
        should be used to do the normalisation by length).
        """
        queryLandmark = Landmark('AlphaHelix', 'A', 0, 9)
        queryTrigPoint = TrigPoint('AminoAcids', 'M', 10)
        subjectLandmark = Landmark('AlphaHelix', 'A', 0, 9)
        subjectTrigPoint = TrigPoint('AminoAcids', 'M', 10)
        histogram = Histogram(1)
        histogram.add(44, {
            'queryLandmark': queryLandmark,
            'queryTrigPoint': queryTrigPoint,
            'subjectLandmark': subjectLandmark,
            'subjectTrigPoint': subjectTrigPoint,
        })
        histogram.finalize()
        dbParams = DatabaseParameters(landmarks=[AlphaHelix, AminoAcidsLm],
                                      trigPoints=[AminoAcids])
        query = AARead('id', 300 * 'A' + 'FRRRFRRRFAAAC')
        subject = Subject(AARead('id', 30 * 'A'))
        faas = WeightedFeatureAAScore(histogram, query, subject, dbParams,
                                      TEST_WEIGHTS)
        score, analysis = faas.calculateScore(0)
        self.assertEqual(1.0, score)
        self.assertEqual(
            {
                'denominatorQuery': 20,
                'denominatorSubject': 10,
                'matchedOffsetCount': 29.0,
                'matchedQueryOffsetCount': 10,
                'weightedMatchedSubjectOffsetCount': 14.5,
                'weightedMatchedQueryOffsetCount': 14.5,
                'matchedRegionScore': 1.0,
                'matchedSubjectOffsetCount': 10,
                'maxQueryOffset': 10,
                'maxSubjectOffset': 10,
                'minQueryOffset': 0,
                'minSubjectOffset': 0,
                'numeratorQuery': 10,
                'numeratorSubject': 10,
                'normaliserQuery': 0.5,
                'normaliserSubject': 1.0,
                'score': score,
                'scoreClass': WeightedFeatureAAScore,
                'totalOffsetCount': 29.0,
            },
            analysis)

    def testOneHashInBinQueryHasTwoHashesOutsideMatch(self):
        """
        A bin containing one hash must have a score of 1.0 if the query has two
        additional hashes that are outside the match area (because the subject
        should be used to do the normalisation by length).
        """
        queryLandmark = Landmark('AlphaHelix', 'A', 100, 9)
        queryTrigPoint = TrigPoint('AminoAcids', 'M', 110)
        subjectLandmark = Landmark('AlphaHelix', 'A', 100, 9)
        subjectTrigPoint = TrigPoint('AminoAcids', 'M', 110)
        histogram = Histogram(1)
        histogram.add(44, {
            'queryLandmark': queryLandmark,
            'queryTrigPoint': queryTrigPoint,
            'subjectLandmark': subjectLandmark,
            'subjectTrigPoint': subjectTrigPoint,
        })
        histogram.finalize()
        dbParams = DatabaseParameters(landmarks=[AlphaHelix, AminoAcidsLm],
                                      trigPoints=[AminoAcids])
        query = AARead('id', 'FRRRFRRRF' + ('F' * 200) + 'FRRRFRRRFAAACAAAW')
        subject = Subject(AARead('id2', 'A'))
        faas = WeightedFeatureAAScore(histogram, query, subject, dbParams,
                                      DEFAULT_WEIGHTS)
        score, analysis = faas.calculateScore(0)
        self.assertEqual(1.0, score)
        self.assertEqual(
            {
                'denominatorQuery': 21,
                'denominatorSubject': 10,
                'matchedOffsetCount': 20.0,
                'matchedQueryOffsetCount': 10,
                'weightedMatchedSubjectOffsetCount': 10.0,
                'weightedMatchedQueryOffsetCount': 10.0,
                'matchedRegionScore': 1.0,
                'matchedSubjectOffsetCount': 10,
                'maxQueryOffset': 110,
                'maxSubjectOffset': 110,
                'minQueryOffset': 100,
                'minSubjectOffset': 100,
                'numeratorQuery': 10,
                'numeratorSubject': 10,
                'normaliserQuery': 10 / 21,
                'normaliserSubject': 1.0,
                'score': score,
                'scoreClass': WeightedFeatureAAScore,
                'totalOffsetCount': 20.0,
            },
            analysis)

    def testOneHashInBinQuery2Subject1HashOutsideMatch(self):
        """
        A bin containing one hash must not have a score of 1.0 if the query has
        two and the subject one hash that are outside the match area.
        """
        queryLandmark = Landmark('AlphaHelix', 'A', 100, 20)
        queryTrigPoint = TrigPoint('Peaks', 'P', 110)
        subjectLandmark = Landmark('AlphaHelix', 'A', 100, 20)
        subjectTrigPoint = TrigPoint('Peaks', 'P', 110)
        histogram = Histogram(1)
        histogram.add(44, {
            'queryLandmark': queryLandmark,
            'queryTrigPoint': queryTrigPoint,
            'subjectLandmark': subjectLandmark,
            'subjectTrigPoint': subjectTrigPoint,
        })
        histogram.finalize()
        dbParams = DatabaseParameters(landmarks=[AlphaHelix, AminoAcidsLm],
                                      trigPoints=[AminoAcids])
        query = AARead('id', 'FRRRFRRRF' + 'AAACAAAW')
        subject = Subject(AARead('id2', 'FRRRFRRRF' + 'AAAC'))
        faas = WeightedFeatureAAScore(histogram, query, subject, dbParams,
                                      DEFAULT_WEIGHTS)
        score, analysis = faas.calculateScore(0)
        self.assertAlmostEqual(2 / 3, score)
        self.assertEqual(
            {
                'denominatorQuery': 31,
                'denominatorSubject': 30,
                'matchedOffsetCount': 40.0,
                'matchedQueryOffsetCount': 20,
                'weightedMatchedSubjectOffsetCount': 20.0,
                'weightedMatchedQueryOffsetCount': 20.0,
                'matchedRegionScore': 1.0,
                'matchedSubjectOffsetCount': 20,
                'maxQueryOffset': 119,
                'maxSubjectOffset': 119,
                'minQueryOffset': 100,
                'minSubjectOffset': 100,
                'numeratorQuery': 20,
                'numeratorSubject': 20,
                'normaliserQuery': 20 / 31,
                'normaliserSubject': 2 / 3,
                'score': score,
                'scoreClass': WeightedFeatureAAScore,
                'totalOffsetCount': 40.0,
            },
            analysis)

    def testOneHashInBinQuery1Subject2HashOutsideMatch(self):
        """
        A bin containing one hash must not have a score of 1.0 if the query has
        one and the subject two hashes that are outside the match area.
        """
        queryLandmark = Landmark('AlphaHelix', 'A', 100, 20)
        queryTrigPoint = TrigPoint('Peaks', 'P', 110)
        subjectLandmark = Landmark('AlphaHelix', 'A', 100, 20)
        subjectTrigPoint = TrigPoint('Peaks', 'P', 110)
        histogram = Histogram(1)
        histogram.add(44, {
            'queryLandmark': queryLandmark,
            'queryTrigPoint': queryTrigPoint,
            'subjectLandmark': subjectLandmark,
            'subjectTrigPoint': subjectTrigPoint,
        })
        histogram.finalize()
        dbParams = DatabaseParameters(landmarks=[AlphaHelix, AminoAcidsLm],
                                      trigPoints=[AminoAcids])
        query = AARead('id2', 'FRRRFRRRF' + 'AAAC')
        subject = Subject(AARead('id', 'FRRRFRRRF' + 'AAACAAAW'))
        faas = WeightedFeatureAAScore(histogram, query, subject, dbParams,
                                      DEFAULT_WEIGHTS)
        score, analysis = faas.calculateScore(0)
        self.assertAlmostEqual(2 / 3, score)
        self.assertEqual(
            {
                'denominatorQuery': 30,
                'denominatorSubject': 31,
                'matchedOffsetCount': 40.0,
                'matchedQueryOffsetCount': 20,
                'weightedMatchedSubjectOffsetCount': 20.0,
                'weightedMatchedQueryOffsetCount': 20.0,
                'matchedRegionScore': 1.0,
                'matchedSubjectOffsetCount': 20,
                'maxQueryOffset': 119,
                'maxSubjectOffset': 119,
                'minQueryOffset': 100,
                'minSubjectOffset': 100,
                'numeratorQuery': 20,
                'numeratorSubject': 20,
                'normaliserQuery': 2 / 3,
                'normaliserSubject': 20 / 31,
                'score': score,
                'scoreClass': WeightedFeatureAAScore,
                'totalOffsetCount': 40.0,
            },
            analysis)

    def testOneHashInBinQueryHasOneUnmatchedHashInsideMatch(self):
        """
        A bin containing one hash where the landmark and trig point do not
        overlap must have the correct score if the query has an additional
        non-matching hash that is inside the match area.
        """
        queryLandmark = Landmark('AlphaHelix', 'A', 0, 20)
        queryTrigPoint = TrigPoint('Peaks', 'P', 50)
        subjectLandmark = Landmark('AlphaHelix', 'A', 0, 20)
        subjectTrigPoint = TrigPoint('Peaks', 'P', 50)
        histogram = Histogram(1)
        histogram.add(44, {
            'queryLandmark': queryLandmark,
            'queryTrigPoint': queryTrigPoint,
            'subjectLandmark': subjectLandmark,
            'subjectTrigPoint': subjectTrigPoint,
        })
        histogram.finalize()
        dbParams = DatabaseParameters(landmarks=[AlphaHelix, AminoAcidsLm],
                                      trigPoints=[])
        query = AARead('id', 20 * 'A' + 'FRRRFRRRFAAC')
        subject = Subject(AARead('id2', 'A'))
        faas = WeightedFeatureAAScore(histogram, query, subject, dbParams,
                                      DEFAULT_WEIGHTS)
        score, analysis = faas.calculateScore(0)
        self.assertEqual((21 + 21) / (21 + 21 + 10), score)
        self.assertEqual(
            {
                'denominatorQuery': 31,
                'denominatorSubject': 21,
                'matchedOffsetCount': 42.0,
                'matchedQueryOffsetCount': 21,
                'weightedMatchedSubjectOffsetCount': 21.0,
                'weightedMatchedQueryOffsetCount': 21.0,
                'matchedRegionScore': 42 / 52,
                'matchedSubjectOffsetCount': 21,
                'maxQueryOffset': 50,
                'maxSubjectOffset': 50,
                'minQueryOffset': 0,
                'minSubjectOffset': 0,
                'numeratorQuery': 31,
                'numeratorSubject': 21,
                'normaliserQuery': 1.0,
                'normaliserSubject': 1.0,
                'score': score,
                'scoreClass': WeightedFeatureAAScore,
                'totalOffsetCount': 52.0,
            },
            analysis)

    def testOneHashInBinQueryHasOneUnmatchedHashExactlySpanningMatch(self):
        """
        A bin containing one hash must have a the correct score if the query
        has an additional hash that exactly spans the match area but the
        additional hashes' offsets match those of the match (and so do not
        affect the score).
        """
        queryLandmark = Landmark('AlphaHelix', 'A', 0, 9)
        queryTrigPoint = TrigPoint('Peaks', 'P', 13)
        subjectLandmark = Landmark('AlphaHelix', 'A', 0, 9)
        subjectTrigPoint = TrigPoint('Peaks', 'P', 13)
        histogram = Histogram(1)
        histogram.add(44, {
            'queryLandmark': queryLandmark,
            'queryTrigPoint': queryTrigPoint,
            'subjectLandmark': subjectLandmark,
            'subjectTrigPoint': subjectTrigPoint,
        })
        histogram.finalize()
        dbParams = DatabaseParameters(landmarks=[AlphaHelix, AminoAcidsLm],
                                      trigPoints=[])
        query = AARead('id', 'FRRRFRRRFAAAAC')
        subject = Subject(AARead('id2', 'A'))
        faas = WeightedFeatureAAScore(histogram, query, subject, dbParams,
                                      DEFAULT_WEIGHTS)
        score, analysis = faas.calculateScore(0)
        self.assertEqual((9 + 9) / (9 + 9), score)
        self.assertEqual(
            {
                'denominatorQuery': 10,
                'denominatorSubject': 10,
                'matchedOffsetCount': 20.0,
                'matchedQueryOffsetCount': 10,
                'weightedMatchedSubjectOffsetCount': 10.0,
                'weightedMatchedQueryOffsetCount': 10.0,
                'matchedRegionScore': 1.0,
                'matchedSubjectOffsetCount': 10,
                'maxQueryOffset': 13,
                'maxSubjectOffset': 13,
                'minQueryOffset': 0,
                'minSubjectOffset': 0,
                'numeratorQuery': 10,
                'numeratorSubject': 10,
                'normaliserQuery': 1.0,
                'normaliserSubject': 1.0,
                'score': score,
                'scoreClass': WeightedFeatureAAScore,
                'totalOffsetCount': 20.0,
            },
            analysis)

    def testOneHashInBinQueryHasOneUnmatchedHashExceedingMatch(self):
        """
        A bin containing one hash must have a score of 1.0 if the query has
        an additional hash that exceeds the match area on both sides (because
        the subject is used for the score normalisation by length, the score
        is not affected).
        """
        queryLandmark = Landmark('AlphaHelix', 'A', 2, 5)
        queryTrigPoint = TrigPoint('Peaks', 'P', 5)
        subjectLandmark = Landmark('AlphaHelix', 'A', 2, 5)
        subjectTrigPoint = TrigPoint('Peaks', 'P', 5)
        histogram = Histogram(1)
        histogram.add(44, {
            'queryLandmark': queryLandmark,
            'queryTrigPoint': queryTrigPoint,
            'subjectLandmark': subjectLandmark,
            'subjectTrigPoint': subjectTrigPoint,
        })
        histogram.finalize()
        dbParams = DatabaseParameters(landmarks=[AlphaHelix, AminoAcidsLm],
                                      trigPoints=[])
        query = AARead('id', 'FRRRFRRRF' + 20 * 'A' + 'C')
        subject = Subject(AARead('id2', 'A'))
        faas = WeightedFeatureAAScore(histogram, query, subject, dbParams,
                                      DEFAULT_WEIGHTS)
        score, analysis = faas.calculateScore(0)
        self.assertEqual(1.0, score)
        # Note that the landmark in the unmatched hash completely overlaps
        # the alpha helix from offset 2-6 in the query. Because we give
        # priority to AAs that do match, only 5 of the 10 AAs in that
        # unmatched hash get counted as not being matched. For that reason,
        # the denominator of the query is 10, not 15.
        self.assertEqual(
            {
                'denominatorQuery': 10,
                'denominatorSubject': 5,
                'matchedOffsetCount': 10,
                'matchedQueryOffsetCount': 5,
                'weightedMatchedSubjectOffsetCount': 5,
                'weightedMatchedQueryOffsetCount': 5.0,
                'matchedRegionScore': 1.0,
                'matchedSubjectOffsetCount': 5,
                'maxQueryOffset': 6,
                'maxSubjectOffset': 6,
                'minQueryOffset': 2,
                'minSubjectOffset': 2,
                'numeratorQuery': 5,
                'numeratorSubject': 5,
                'normaliserQuery': 0.5,
                'normaliserSubject': 1.0,
                'score': score,
                'scoreClass': WeightedFeatureAAScore,
                'totalOffsetCount': 10,
            },
            analysis)

    def testOneHashInBinQueryHasTwoUnmatchedFeaturesInsideMatch(self):
        """
        A bin containing one hash must have the correct score if the query has
        two additional features (making a hash) that are inside the match area
        but which do not overlap the features in the hash.
        """
        queryLandmark = Landmark('AlphaHelix', 'A', 0, 20)
        queryTrigPoint = TrigPoint('Peaks', 'P', 50)
        subjectLandmark = Landmark('AlphaHelix', 'A', 0, 20)
        subjectTrigPoint = TrigPoint('Peaks', 'P', 50)
        histogram = Histogram(1)
        histogram.add(44, {
            'queryLandmark': queryLandmark,
            'queryTrigPoint': queryTrigPoint,
            'subjectLandmark': subjectLandmark,
            'subjectTrigPoint': subjectTrigPoint,
        })
        histogram.finalize()
        dbParams = DatabaseParameters(landmarks=[AlphaHelix, AminoAcidsLm],
                                      trigPoints=[AminoAcids])
        query = AARead('id', 22 * 'A' + 'CAAW')
        subject = Subject(AARead('id2', 'A'))
        faas = WeightedFeatureAAScore(histogram, query, subject, dbParams,
                                      DEFAULT_WEIGHTS)
        score, analysis = faas.calculateScore(0)
        self.assertEqual(42 / 44, score)
        self.assertEqual(
            {
                'denominatorQuery': 23,
                'denominatorSubject': 21,
                'matchedOffsetCount': 42.0,
                'matchedQueryOffsetCount': 21,
                'weightedMatchedSubjectOffsetCount': 21.0,
                'weightedMatchedQueryOffsetCount': 21.0,
                'matchedRegionScore': 42 / 44,
                'matchedSubjectOffsetCount': 21,
                'maxQueryOffset': 50,
                'maxSubjectOffset': 50,
                'minQueryOffset': 0,
                'minSubjectOffset': 0,
                'numeratorQuery': 23,
                'numeratorSubject': 21,
                'normaliserQuery': 1.0,
                'normaliserSubject': 1.0,
                'score': score,
                'scoreClass': WeightedFeatureAAScore,
                'totalOffsetCount': 44.0,
            },
            analysis)

    def testOneHashInBinQueryHasOneUnmatchedFeatureOverlappingMatchLeft(self):
        """
        A bin containing one hash must have a score of 1.0 if the query has an
        additional feature that is only partly inside the match area (with the
        extra feature jutting out on the left).
        """
        queryLandmark = Landmark('AlphaHelix', 'A', 5, 20)
        queryTrigPoint = TrigPoint('Peaks', 'P', 10)
        subjectLandmark = Landmark('AlphaHelix', 'A', 5, 20)
        subjectTrigPoint = TrigPoint('Peaks', 'P', 10)
        histogram = Histogram(1)
        histogram.add(44, {
            'queryLandmark': queryLandmark,
            'queryTrigPoint': queryTrigPoint,
            'subjectLandmark': subjectLandmark,
            'subjectTrigPoint': subjectTrigPoint,
        })
        histogram.finalize()
        dbParams = DatabaseParameters(landmarks=[AlphaHelix, AminoAcidsLm],
                                      trigPoints=[])
        query = AARead('id', 'FRRRFRRRFC')
        subject = Subject(AARead('id2', 'A'))
        faas = WeightedFeatureAAScore(histogram, query, subject, dbParams,
                                      DEFAULT_WEIGHTS)
        score, analysis = faas.calculateScore(0)
        self.assertEqual(1.0, score)
        self.assertEqual(
            {
                'denominatorQuery': 25,
                'denominatorSubject': 20,
                'matchedOffsetCount': 40,
                'matchedQueryOffsetCount': 20,
                'weightedMatchedSubjectOffsetCount': 20,
                'weightedMatchedQueryOffsetCount': 20,
                'matchedRegionScore': 1.0,
                'matchedSubjectOffsetCount': 20,
                'maxQueryOffset': 24,
                'maxSubjectOffset': 24,
                'minQueryOffset': 5,
                'minSubjectOffset': 5,
                'numeratorQuery': 20,
                'numeratorSubject': 20,
                'normaliserQuery': 0.8,
                'normaliserSubject': 1.0,
                'score': score,
                'scoreClass': WeightedFeatureAAScore,
                'totalOffsetCount': 40,
            },
            analysis)

    def testOneHashInBinQueryHasOneUnmatchedFeatureOverlappingMatchRight(self):
        """
        A bin containing one hash must have a score of 1.0 if the query has an
        additional feature that is only partly inside the match area (with the
        extra feature jutting out on the right).
        """
        queryLandmark = Landmark('AlphaHelix', 'A', 2, 3)
        queryTrigPoint = TrigPoint('Peaks', 'P', 5)
        subjectLandmark = Landmark('AlphaHelix', 'A', 2, 3)
        subjectTrigPoint = TrigPoint('Peaks', 'P', 5)
        histogram = Histogram(1)
        histogram.add(44, {
            'queryLandmark': queryLandmark,
            'queryTrigPoint': queryTrigPoint,
            'subjectLandmark': subjectLandmark,
            'subjectTrigPoint': subjectTrigPoint,
        })
        histogram.finalize()
        dbParams = DatabaseParameters(landmarks=[AlphaHelix, AminoAcidsLm],
                                      trigPoints=[])
        query = AARead('id', 'AAAFRRRFRRRFC')
        subject = Subject(AARead('id2', 'A'))
        faas = WeightedFeatureAAScore(histogram, query, subject, dbParams,
                                      DEFAULT_WEIGHTS)
        score, analysis = faas.calculateScore(0)
        self.assertEqual(1.0, score)
        self.assertEqual(
            {
                'denominatorQuery': 11,
                'denominatorSubject': 4,
                'matchedOffsetCount': 8,
                'matchedQueryOffsetCount': 4,
                'weightedMatchedSubjectOffsetCount': 4,
                'weightedMatchedQueryOffsetCount': 4,
                'matchedRegionScore': 1.0,
                'matchedSubjectOffsetCount': 4,
                'maxQueryOffset': 5,
                'maxSubjectOffset': 5,
                'minQueryOffset': 2,
                'minSubjectOffset': 2,
                'numeratorQuery': 4,
                'numeratorSubject': 4,
                'normaliserQuery': 4 / 11,
                'normaliserSubject': 1.0,
                'score': score,
                'scoreClass': WeightedFeatureAAScore,
                'totalOffsetCount': 8,
            },
            analysis)

    def testTwoHashes(self):
        """
        A bin containing two hashes must have the correct score if the query
        and subject both have an additional feature inside their match areas.
        """
        queryLandmark1 = Landmark('AlphaHelix_pi', 'C', 2, 3)
        queryTrigPoint1 = TrigPoint('Peaks', 'P', 10)
        subjectLandmark1 = Landmark('AlphaHelix_pi', 'C', 2, 3)
        subjectTrigPoint1 = TrigPoint('Peaks', 'P', 10)

        queryLandmark2 = Landmark('AlphaHelix_pi', 'C', 50, 5)
        queryTrigPoint2 = TrigPoint('Peaks', 'P', 60)
        subjectLandmark2 = Landmark('AlphaHelix_pi', 'C', 50, 5)
        subjectTrigPoint2 = TrigPoint('Peaks', 'P', 60)

        histogram = Histogram(1)
        histogram.add(44, {
            'queryLandmark': queryLandmark1,
            'queryTrigPoint': queryTrigPoint1,
            'subjectLandmark': subjectLandmark1,
            'subjectTrigPoint': subjectTrigPoint1,
        })
        histogram.add(44, {
            'queryLandmark': queryLandmark2,
            'queryTrigPoint': queryTrigPoint2,
            'subjectLandmark': subjectLandmark2,
            'subjectTrigPoint': subjectTrigPoint2,
        })
        histogram.finalize()
        dbParams = DatabaseParameters(landmarks=[AlphaHelix, AminoAcidsLm],
                                      trigPoints=[])
        query = AARead('id', 20 * 'A' + 'FRRRFRRRFC')
        subject = Subject(AARead('id2', 25 * 'A' + 'FRRRFRRRFRRRFAAC'))
        faas = WeightedFeatureAAScore(histogram, query, subject, dbParams,
                                      DEFAULT_WEIGHTS)
        score, analysis = faas.calculateScore(0)
        matched = (3 + 1) + (5 + 1) + (3 + 1) + (5 + 1)
        total = matched + (9 + 1) + (13 + 1)
        self.assertEqual(matched / total, score)
        self.assertEqual(
            {
                'denominatorQuery': 20,
                'denominatorSubject': 24,
                'matchedOffsetCount': 20.0,
                'matchedQueryOffsetCount': 10,
                'weightedMatchedSubjectOffsetCount': 10.0,
                'weightedMatchedQueryOffsetCount': 10.0,
                'matchedRegionScore': 20 / 44,
                'matchedSubjectOffsetCount': 10,
                'maxQueryOffset': 60,
                'maxSubjectOffset': 60,
                'minQueryOffset': 2,
                'minSubjectOffset': 2,
                'numeratorQuery': 20,
                'numeratorSubject': 24,
                'normaliserQuery': 1.0,
                'normaliserSubject': 1.0,
                'score': score,
                'scoreClass': WeightedFeatureAAScore,
                'totalOffsetCount': 44.0,
            },
            analysis)

    def testCompareEqualSequencesScoreMustBeOne(self):
        """
        If a sequence is compared to itself, the score must be 1.0. See
        https://github.com/acorg/light-matter/issues/321.
        This is a real-life test that it actually works.
        """
        pichninde = AARead('pichninde', 'RLKFGLSYKEQVGGNRELYVGDLNTKLTTRLIEDYS'
                                        'ESLMQNMRYTCLNNEKEFERALLDMKSVVRQSGLAV'
                                        'SMDHSKWGPHMSPVIFAALLKGLEFNLKDGSEVPNA'
                                        'AIVNILLWHIHKMVEVPFNVVEAYMKGFLKRGLGMM'
                                        'DKGGCTIAEEFMFGYFEKGKVPSHISSVLDMGQGIL'
                                        'HNTSDLYGLITEQFINYALELCYGVRFISYTSSDDE'
                                        'IMLSLNEAFKFKDRDELNVDLVLDCMEFHYFLSDKL'
                                        'NKFVSPKTVVGTFASEFKSRFFIWSQEVPLLTKFVA'
                                        'AALH')

        db = DatabaseSpecifier().getDatabaseFromKeywords(
            landmarks=[
                'AlphaHelix', 'AlphaHelix_3_10', 'AlphaHelix_pi',
                'AminoAcidsLm', 'BetaStrand', 'BetaTurn', 'Prosite'],
            trigPoints=['AminoAcids', 'Peaks', 'Troughs'],
            distanceBase=1.01, limitPerLandmark=50, minDistance=1,
            maxDistance=100)
        _, subjectIndex, _ = db.addSubject(pichninde)

        findParams = FindParameters(significanceFraction=0.01,
                                    binScoreMethod='WeightedFeatureAAScore')
        result = db.find(pichninde, findParams, storeFullAnalysis=True)
        self.assertEqual(1.0, result.analysis[subjectIndex]['bestBinScore'])

        scoreAnalysis = result.analysis[
            subjectIndex]['significantBins'][0]['scoreAnalysis']
        self.maxDiff = None
        self.assertEqual(
            {
                'denominatorQuery': 210,
                'denominatorSubject': 210,
                'matchedOffsetCount': 420.0,
                'matchedQueryOffsetCount': 210,
                'weightedMatchedSubjectOffsetCount': 210.0,
                'weightedMatchedQueryOffsetCount': 210.0,
                'matchedRegionScore': 1.0,
                'matchedSubjectOffsetCount': 210,
                'maxQueryOffset': 290,
                'maxSubjectOffset': 290,
                'minQueryOffset': 1,
                'minSubjectOffset': 1,
                'numeratorQuery': 210,
                'numeratorSubject': 210,
                'normaliserQuery': 1.0,
                'normaliserSubject': 1.0,
                'score': 1.0,
                'scoreClass': WeightedFeatureAAScore,
                'totalOffsetCount': 420.0,
            },
            scoreAnalysis)

    def testScoresMustBeSymmetric(self):
        """
        When comparing two sequences, the scores must be the same, no matter
        which one is used as the query or subject.

        This was a (formerly) failing test built during the resolution of
        https://github.com/acorg/light-matter/issues/341 based on two of the
        sequences received from Sandra Junglen on March 13, 2015.
        """
        golv = AARead('GOLV', 'RVDIFKKNQHGGLREIYVLDLASRIVQLCLEEISRAVCQELPIEMM'
                              'MHPELKLKKPQEHMYKAAISPESYKSNVSSSNDAKVWNQGHHVAKF'
                              'AQFLCRLLSPEWHGLIVNGLKLWTNKKIALPDGVMNILSRANTPLF'
                              'RNSIHQAVHDSYKGITPMRWLRPGETFMRIESGMMQGILHYTSSLF'
                              'HASLLMMRDSLWRSYSEQLGVKSITTDLVSSDDSSRMTDIFYRDSK'
                              'NFKRGKIFARADHMAIEPLSRCFGIWMSPKSTYCCNGIMEFNSEYF'
                              'FRASLYRPTLKWSYACLG')

        akav = AARead('AKAV', 'VFTYFNKGQKTAKDREIFVGEFEAKMCLYLVERISKERCKLNPDEM'
                              'ISEPGDGKLKKLEDMAEYEIRYTANTLKSMKDKALQEFSKFADDFN'
                              'FKPHSTKIEINADMSKWSAQDVLFKYFWLFALDPALYKPEKERILY'
                              'FLCNYMDKVLVIPDDVMTSILDQRVKREKDIIYEMTNGLKQNWVSI'
                              'KRNWLQGNLNYTSSYLHSCCMNVYKDIIKNVATLLEGDVLVNSMVH'
                              'SDDNHTSITMIQDKFPDDIIIEYCIKLFEKICLSFGNQANMKKTYV'
                              'TNFIKEFVSLFNIYGEPFSVYGRFLLTAVG')

        findParams = FindParameters(significanceFraction=0.01,
                                    binScoreMethod='WeightedFeatureAAScore')

        kwds = dict(landmarks=['Prosite'], trigPoints=['Peaks'],
                    distanceBase=1, limitPerLandmark=40, minDistance=1,
                    maxDistance=10000)

        db1 = DatabaseSpecifier().getDatabaseFromKeywords(**kwds)
        _, subjectIndex1, _ = db1.addSubject(golv)
        result1 = db1.find(akav, findParams, storeFullAnalysis=True)

        db2 = DatabaseSpecifier().getDatabaseFromKeywords(**kwds)
        _, subjectIndex2, _ = db2.addSubject(akav)
        result2 = db2.find(golv, findParams, storeFullAnalysis=True)

        self.assertEqual(result1.analysis[subjectIndex1]['bestBinScore'],
                         result2.analysis[subjectIndex2]['bestBinScore'])

    def testPrintAnalysis(self):
        """
        The analysis of a score calculation must print correctly, whether
        we print it using the class name explicitly or the score class that's
        given in the analysis.
        """
        queryLandmark = Landmark('AlphaHelix', 'A', 5, 20)
        queryTrigPoint = TrigPoint('Peaks', 'P', 10)
        subjectLandmark = Landmark('AlphaHelix', 'A', 5, 20)
        subjectTrigPoint = TrigPoint('Peaks', 'P', 10)
        histogram = Histogram(1)
        histogram.add(44, {
            'queryLandmark': queryLandmark,
            'queryTrigPoint': queryTrigPoint,
            'subjectLandmark': subjectLandmark,
            'subjectTrigPoint': subjectTrigPoint,
        })
        histogram.finalize()
        dbParams = DatabaseParameters(landmarks=[AlphaHelix, AminoAcidsLm],
                                      trigPoints=[])
        query = AARead('id', 'FRRRFRRRFC')
        subject = Subject(AARead('id2', 'A'))
        faas = WeightedFeatureAAScore(histogram, query, subject, dbParams,
                                      DEFAULT_WEIGHTS)
        score, analysis = faas.calculateScore(0)
        self.assertEqual(1.0, score)

        expected = (
            'Score method: WeightedFeatureAAScore\n'
            'Matched offset range in query: 5 to 24\n'
            'Matched offset range in subject: 5 to 24\n'
            'Total (query+subject) AA offsets in matched hashes: 40\n'
            'Subject AA offsets in matched hashes: 20\n'
            'Query AA offsets in matched hashes: 20\n'
            'Total (query+subject) AA offsets in hashes in matched '
            'region: 40\n'
            'Weighted Subject AA offsets in matched hashes: 20\n'
            'Weighted Query AA offsets in matched hashes: 20\n'
            'Matched region score 1.0000 (40 / 40)\n'
            'Query normalizer: 0.8000 (20 / 25)\n'
            'Subject normalizer: 1.0000 (20 / 20)\n'
            'Score: 1.0000')
        self.assertEqual(expected,
                         WeightedFeatureAAScore.printAnalysis(analysis))
        self.assertEqual(expected,
                         analysis['scoreClass'].printAnalysis(analysis))

    def testPrintAnalysisWithPassedResult(self):
        """
        The analysis of a score calculation must print correctly when we pass
        a pre-existing C{MultilineString} instance.
        """
        queryLandmark = Landmark('AlphaHelix', 'A', 5, 20)
        queryTrigPoint = TrigPoint('Peaks', 'P', 10)
        subjectLandmark = Landmark('AlphaHelix', 'A', 5, 20)
        subjectTrigPoint = TrigPoint('Peaks', 'P', 10)
        histogram = Histogram(1)
        histogram.add(44, {
            'queryLandmark': queryLandmark,
            'queryTrigPoint': queryTrigPoint,
            'subjectLandmark': subjectLandmark,
            'subjectTrigPoint': subjectTrigPoint,
        })
        histogram.finalize()
        dbParams = DatabaseParameters(landmarks=[AlphaHelix, AminoAcidsLm],
                                      trigPoints=[])
        query = AARead('id', 'FRRRFRRRFC')
        subject = Subject(AARead('id2', 'A'))
        faas = WeightedFeatureAAScore(histogram, query, subject, dbParams,
                                      DEFAULT_WEIGHTS)
        score, analysis = faas.calculateScore(0)
        self.assertEqual(1.0, score)
        preExisting = MultilineString()
        preExisting.append('Hello:')
        preExisting.indent()
        WeightedFeatureAAScore.printAnalysis(analysis, result=preExisting)

        expected = (
            'Hello:\n'
            '  Score method: WeightedFeatureAAScore\n'
            '  Matched offset range in query: 5 to 24\n'
            '  Matched offset range in subject: 5 to 24\n'
            '  Total (query+subject) AA offsets in matched hashes: 40\n'
            '  Subject AA offsets in matched hashes: 20\n'
            '  Query AA offsets in matched hashes: 20\n'
            '  Total (query+subject) AA offsets in hashes in matched '
            'region: 40\n'
            '  Weighted Subject AA offsets in matched hashes: 20\n'
            '  Weighted Query AA offsets in matched hashes: 20\n'
            '  Matched region score 1.0000 (40 / 40)\n'
            '  Query normalizer: 0.8000 (20 / 25)\n'
            '  Subject normalizer: 1.0000 (20 / 20)\n'
            '  Score: 1.0000')
        self.assertEqual(expected, str(preExisting))
        preExisting.outdent()


<<<<<<< HEAD
class TestFeatureAALengthScore(TestCase):
    """
    Tests for the light.bin_score.FeatureAALengthScore class.
=======
class TestFeatureAAScoreWithTemplate(TestCase):
    """
    Tests for the light.bin_score.FeatureAAScore class using a template.
>>>>>>> 3af97702
    """

    def testEmptyBin(self):
        """
        A bin containing no elements must have a score of 0.0 if the query and
        subject both have no features.
        """
<<<<<<< HEAD
        self.maxDiff = None
        histogram = Histogram()
        histogram.finalize()
        dbParams = DatabaseParameters(landmarks=[], trigPoints=[])
        query = AARead('id1', 'A')
        subject = Subject(AARead('id2', 'A'))
        faas = FeatureAALengthScore(histogram, query, subject, dbParams)
        score, analysis = faas.calculateScore(0)
        self.assertEqual(0.0, score)
        self.assertEqual(
            {
                'denominatorQuery': 1,
                'denominatorSubject': 1,
                'matchedOffsetCount': 0,
                'matchedQueryOffsetCount': 0,
                'matchedRegionScore': 0.0,
                'matchedRegionSize': 0,
                'matchedSubjectOffsetCount': 0,
                'maxQueryOffset': None,
                'maxSubjectOffset': None,
                'minQueryOffset': None,
                'minSubjectOffset': None,
                'normaliserQuery': 0.0,
                'normaliserSubject': 0.0,
                'score': score,
                'scoreClass': FeatureAALengthScore,
                'totalOffsetCount': 0,
            },
            analysis)

    def testEmptyBinQueryHasOneFeature(self):
        """
        A bin containing no pairs must have a score of zero, even if the query
        has a feature (but no pairs). There is no match region, so that part
        of the score is zero which causes the overall score to be zero.
        """
        self.maxDiff = None
        histogram = Histogram(1)
        histogram.finalize()
        dbParams = DatabaseParameters(landmarks=[AlphaHelix], trigPoints=[])
        query = AARead('id', 'FRRRFRRRF')
        subject = Subject(AARead('id2', 'A'))
        faas = FeatureAALengthScore(histogram, query, subject, dbParams)
        score, analysis = faas.calculateScore(0)
        self.assertEqual(0.0, score)
        self.assertEqual(
            {
                'denominatorQuery': 9,
                'denominatorSubject': 1,
                'matchedOffsetCount': 0,
                'matchedQueryOffsetCount': 0,
                'matchedRegionScore': 0.0,
                'matchedRegionSize': 0,
                'matchedSubjectOffsetCount': 0,
                'maxQueryOffset': None,
                'maxSubjectOffset': None,
                'minQueryOffset': None,
                'minSubjectOffset': None,
                'normaliserQuery': 0.0,
                'normaliserSubject': 0.0,
                'score': score,
                'scoreClass': FeatureAALengthScore,
                'totalOffsetCount': 0,
            },
            analysis)

    def testEmptyBinQueryAndSubjectHaveOneFeature(self):
        """
        A bin containing no pairs must have a score of zero, when the query
        and subject both have one feature (but no pairs). There is no match
        region, so that part of the score is zero which causes the overall
        score to be zero.
        """
        self.maxDiff = None
        histogram = Histogram(1)
        histogram.finalize()
        dbParams = DatabaseParameters(landmarks=[AlphaHelix], trigPoints=[])
        query = AARead('id', 'FRRRFRRRF')
        subject = Subject(AARead('id2', 'AAAAAAAAAAAAAAFRRRFRRRF'))
        faas = FeatureAALengthScore(histogram, query, subject, dbParams)
        score, analysis = faas.calculateScore(0)
        self.assertEqual(0.0, score)
        self.assertEqual(
            {
                'denominatorQuery': 9,
                'denominatorSubject': 23,
                'matchedOffsetCount': 0,
                'matchedQueryOffsetCount': 0,
                'matchedRegionScore': 0.0,
                'matchedRegionSize': 0,
=======
        template = """
            Subject                    ------|---|--
            Query                       ---|---|---
        """

        template = Template(template)
        findParams = FindParameters(binScoreMethod='FeatureAAScore')
        score, analysis = template.calculateScore(findParams=findParams)
        self.assertEqual(0.0, score)
        self.assertEqual(
            {
                'denominatorQuery': 0,
                'denominatorSubject': 0,
                'matchedOffsetCount': 0,
                'matchedQueryOffsetCount': 0,
                'matchedRegionScore': 0.0,
>>>>>>> 3af97702
                'matchedSubjectOffsetCount': 0,
                'maxQueryOffset': None,
                'maxSubjectOffset': None,
                'minQueryOffset': None,
                'minSubjectOffset': None,
<<<<<<< HEAD
                'normaliserQuery': 0.0,
                'normaliserSubject': 0.0,
                'score': score,
                'scoreClass': FeatureAALengthScore,
                'totalOffsetCount': 0,
            },
            analysis)

    def testOnePairInBinSpanningMatchedRegion(self):
        """
        A bin containing one pair must have a score of 1.0 if the query and
        subject have no additional (non-matching) pairs and the matched region
        spans the entire length of the subject.
        """
        self.maxDiff = None
        queryLandmark = Landmark('AminoAcidsLm', 'N', 2, 1)
        queryTrigPoint = TrigPoint('AminoAcids', 'M', 5)
        subjectLandmark = Landmark('AminoAcidsLm', 'N', 2, 1)
        subjectTrigPoint = TrigPoint('AminoAcids', 'M', 5)

        histogram = Histogram(1)
        histogram.add(44, {
            'queryLandmark': queryLandmark,
            'queryTrigPoint': queryTrigPoint,
            'subjectLandmark': subjectLandmark,
            'subjectTrigPoint': subjectTrigPoint,
        })
        histogram.finalize()
        dbParams = DatabaseParameters(landmarks=[], trigPoints=[])
        query = AARead('id1', 'AACAAWAAAA')
        subject = Subject(AARead('id2', 'CAAW'))
        faas = FeatureAALengthScore(histogram, query, subject, dbParams)
        score, analysis = faas.calculateScore(0)
        self.assertEqual(1.0, score)
        self.assertEqual(
            {
                'denominatorQuery': 10,
                'denominatorSubject': 4,
                'matchedOffsetCount': 4,
                'matchedQueryOffsetCount': 2,
                'matchedRegionScore': 1.0,
                'matchedRegionSize': 4,
                'matchedSubjectOffsetCount': 2,
                'maxQueryOffset': 5,
                'maxSubjectOffset': 5,
                'minQueryOffset': 2,
                'minSubjectOffset': 2,
                'normaliserQuery': 0.4,
                'normaliserSubject': 1.0,
                'score': score,
                'scoreClass': FeatureAALengthScore,
                'totalOffsetCount': 4,
            },
            analysis)

    def testOnePairInBin(self):
        """
        A bin containing one pair must have the right score if the query and
        subject have no additional (non-matching) pairs and the matched region
        doesn't span the entire length of the subject.
        """
        self.maxDiff = None
        queryLandmark = Landmark('AminoAcidsLm', 'N', 2, 1)
        queryTrigPoint = TrigPoint('AminoAcids', 'M', 5)
        subjectLandmark = Landmark('AminoAcidsLm', 'N', 2, 1)
        subjectTrigPoint = TrigPoint('AminoAcids', 'M', 5)

        histogram = Histogram(1)
        histogram.add(44, {
            'queryLandmark': queryLandmark,
            'queryTrigPoint': queryTrigPoint,
            'subjectLandmark': subjectLandmark,
            'subjectTrigPoint': subjectTrigPoint,
        })
        histogram.finalize()
        dbParams = DatabaseParameters(landmarks=[], trigPoints=[])
        query = AARead('id1', 'AACAAWAAAA')
        subject = Subject(AARead('id2', 'CAAWAAA'))
        faas = FeatureAALengthScore(histogram, query, subject, dbParams)
        score, analysis = faas.calculateScore(0)
        mrs = 4 / 4
        ln = 4 / 7
        self.assertEqual(mrs * ln, score)
        self.assertEqual(
            {
                'denominatorQuery': 10,
                'denominatorSubject': 7,
                'matchedOffsetCount': 4,
                'matchedQueryOffsetCount': 2,
                'matchedRegionScore': 1.0,
                'matchedRegionSize': 4,
                'matchedSubjectOffsetCount': 2,
                'maxQueryOffset': 5,
                'maxSubjectOffset': 5,
                'minQueryOffset': 2,
                'minSubjectOffset': 2,
                'normaliserQuery': 0.4,
                'normaliserSubject': 4 / 7,
                'score': score,
                'scoreClass': FeatureAALengthScore,
                'totalOffsetCount': 4,
            },
            analysis)

    def testOnePairInBinOccurringInTwoPlacesSpanningMatchedRegion(self):
        """
        A bin containing one pair that occurs in two places must have a score
        of 1.0 if the query and subject have no additional (non-matching)
        pairs and the matched region spans the entire subject.
        """
        self.maxDiff = None
        queryLandmark1 = Landmark('AminoAcidsLm', 'N', 2, 1)
        queryTrigPoint1 = TrigPoint('AminoAcids', 'M', 5)
        subjectLandmark1 = Landmark('AminoAcidsLm', 'N', 2, 1)
        subjectTrigPoint1 = TrigPoint('AminoAcids', 'M', 5)

        queryLandmark2 = Landmark('AminoAcidsLm', 'N', 0, 1)
        queryTrigPoint2 = TrigPoint('AminoAcids', 'M', 3)
        subjectLandmark2 = Landmark('AminoAcidsLm', 'N', 0, 1)
        subjectTrigPoint2 = TrigPoint('AminoAcids', 'M', 3)

        histogram = Histogram(1)
        histogram.add(44, {
            'queryLandmark': queryLandmark1,
            'queryTrigPoint': queryTrigPoint1,
            'subjectLandmark': subjectLandmark1,
            'subjectTrigPoint': subjectTrigPoint1,
        })
        histogram.add(44, {
            'queryLandmark': queryLandmark2,
            'queryTrigPoint': queryTrigPoint2,
            'subjectLandmark': subjectLandmark2,
            'subjectTrigPoint': subjectTrigPoint2,
        })
        histogram.finalize()
        dbParams = DatabaseParameters(landmarks=[], trigPoints=[])
        query = AARead('id1', 'AAAAAAAAA')
        subject = Subject(AARead('id2', 'AAAAAA'))
        faas = FeatureAALengthScore(histogram, query, subject, dbParams)
        score, analysis = faas.calculateScore(0)
        self.assertEqual(1.0, score)
        self.assertEqual(
            {
                'denominatorQuery': 9,
                'denominatorSubject': 6,
                'matchedOffsetCount': 8,
                'matchedQueryOffsetCount': 4,
                'matchedRegionScore': 1.0,
                'matchedRegionSize': 6,
                'matchedSubjectOffsetCount': 4,
                'maxQueryOffset': 5,
                'maxSubjectOffset': 5,
                'minQueryOffset': 0,
                'minSubjectOffset': 0,
                'normaliserQuery': 6 / 9,
                'normaliserSubject': 1.0,
                'score': score,
                'scoreClass': FeatureAALengthScore,
                'totalOffsetCount': 8,
            },
            analysis)

    def testOnePairInBinOccurringInTwoPlaces(self):
        """
        A bin containing one pair that occurs in two places must have the right
        score if the query and subject have no additional (non-matching)
        pairs and the matched region doesn't span the entire subject.
        """
        self.maxDiff = None
        queryLandmark1 = Landmark('AminoAcidsLm', 'N', 2, 1)
        queryTrigPoint1 = TrigPoint('AminoAcids', 'M', 5)
        subjectLandmark1 = Landmark('AminoAcidsLm', 'N', 2, 1)
        subjectTrigPoint1 = TrigPoint('AminoAcids', 'M', 5)

        queryLandmark2 = Landmark('AminoAcidsLm', 'N', 0, 1)
        queryTrigPoint2 = TrigPoint('AminoAcids', 'M', 3)
        subjectLandmark2 = Landmark('AminoAcidsLm', 'N', 0, 1)
        subjectTrigPoint2 = TrigPoint('AminoAcids', 'M', 3)

        histogram = Histogram(1)
        histogram.add(44, {
            'queryLandmark': queryLandmark1,
            'queryTrigPoint': queryTrigPoint1,
            'subjectLandmark': subjectLandmark1,
            'subjectTrigPoint': subjectTrigPoint1,
        })
        histogram.add(44, {
            'queryLandmark': queryLandmark2,
            'queryTrigPoint': queryTrigPoint2,
            'subjectLandmark': subjectLandmark2,
            'subjectTrigPoint': subjectTrigPoint2,
        })
        histogram.finalize()
        dbParams = DatabaseParameters(landmarks=[], trigPoints=[])
        query = AARead('id1', 'AAAAAAAAA')
        subject = Subject(AARead('id2', 'AAAAAAA'))
        faas = FeatureAALengthScore(histogram, query, subject, dbParams)
        score, analysis = faas.calculateScore(0)
        mrs = 8 / 8
        ln = 6 / 7
        self.assertEqual(mrs * ln, score)
        self.assertEqual(
            {
                'denominatorQuery': 9,
                'denominatorSubject': 7,
                'matchedOffsetCount': 8,
                'matchedQueryOffsetCount': 4,
                'matchedRegionScore': 1.0,
                'matchedRegionSize': 6,
                'matchedSubjectOffsetCount': 4,
                'maxQueryOffset': 5,
                'maxSubjectOffset': 5,
                'minQueryOffset': 0,
                'minSubjectOffset': 0,
                'normaliserQuery': 6 / 9,
                'normaliserSubject': 6 / 7,
                'score': score,
                'scoreClass': FeatureAALengthScore,
                'totalOffsetCount': 8,
            },
            analysis)

    def testOnePairInBinOccurringInTwoPlacesOneFeatureInMatchedRegion(self):
        """
        A bin containing one pair that occurs in two places must have the right
        score if the query has an additional non-matching feature in the
        matched region and the matched region doesn't span the entire subject.
        """
        self.maxDiff = None
        queryLandmark1 = Landmark('AminoAcidsLm', 'N', 2, 1)
        queryTrigPoint1 = TrigPoint('AminoAcids', 'M', 5)
        subjectLandmark1 = Landmark('AminoAcidsLm', 'N', 2, 1)
        subjectTrigPoint1 = TrigPoint('AminoAcids', 'M', 5)

        queryLandmark2 = Landmark('AminoAcidsLm', 'N', 0, 1)
        queryTrigPoint2 = TrigPoint('AminoAcids', 'M', 3)
        subjectLandmark2 = Landmark('AminoAcidsLm', 'N', 0, 1)
        subjectTrigPoint2 = TrigPoint('AminoAcids', 'M', 3)

        histogram = Histogram(1)
        histogram.add(44, {
            'queryLandmark': queryLandmark1,
            'queryTrigPoint': queryTrigPoint1,
            'subjectLandmark': subjectLandmark1,
            'subjectTrigPoint': subjectTrigPoint1,
        })
        histogram.add(44, {
            'queryLandmark': queryLandmark2,
            'queryTrigPoint': queryTrigPoint2,
            'subjectLandmark': subjectLandmark2,
            'subjectTrigPoint': subjectTrigPoint2,
        })
        histogram.finalize()
        dbParams = DatabaseParameters(landmarks=[AminoAcidsLm], trigPoints=[])
        query = AARead('id1', 'AAAACAAAA')
        subject = Subject(AARead('id2', 'AAAAAAA'))
        faas = FeatureAALengthScore(histogram, query, subject, dbParams)
        score, analysis = faas.calculateScore(0)
        mrs = 8 / 8
        ln = 6 / 7
        self.assertEqual(mrs * ln, score)
        self.assertEqual(
            {
                'denominatorQuery': 9,
                'denominatorSubject': 7,
                'matchedOffsetCount': 8,
                'matchedQueryOffsetCount': 4,
                'matchedRegionScore': 1.0,
                'matchedRegionSize': 6,
                'matchedSubjectOffsetCount': 4,
                'maxQueryOffset': 5,
                'maxSubjectOffset': 5,
                'minQueryOffset': 0,
                'minSubjectOffset': 0,
                'normaliserQuery': 6 / 9,
                'normaliserSubject': 6 / 7,
                'score': score,
                'scoreClass': FeatureAALengthScore,
                'totalOffsetCount': 8,
            },
            analysis)

    def testOnePairInBinOccurringInTwoPlacesOnePairInMatchedRegion(self):
        """
        A bin containing one pair that occurs in two places must have the right
        score if the query has an additional non-matching pair in the matched
        region and the matched region doesn't span the entire subject.
        """
        self.maxDiff = None
        queryLandmark1 = Landmark('AminoAcidsLm', 'N', 2, 1)
        queryTrigPoint1 = TrigPoint('AminoAcids', 'M', 5)
        subjectLandmark1 = Landmark('AminoAcidsLm', 'N', 2, 1)
        subjectTrigPoint1 = TrigPoint('AminoAcids', 'M', 5)

        queryLandmark2 = Landmark('AminoAcidsLm', 'N', 0, 1)
        queryTrigPoint2 = TrigPoint('AminoAcids', 'M', 3)
        subjectLandmark2 = Landmark('AminoAcidsLm', 'N', 0, 1)
        subjectTrigPoint2 = TrigPoint('AminoAcids', 'M', 3)

        histogram = Histogram(1)
        histogram.add(44, {
            'queryLandmark': queryLandmark1,
            'queryTrigPoint': queryTrigPoint1,
            'subjectLandmark': subjectLandmark1,
            'subjectTrigPoint': subjectTrigPoint1,
        })
        histogram.add(44, {
            'queryLandmark': queryLandmark2,
            'queryTrigPoint': queryTrigPoint2,
            'subjectLandmark': subjectLandmark2,
            'subjectTrigPoint': subjectTrigPoint2,
        })
        histogram.finalize()
        dbParams = DatabaseParameters(landmarks=[AminoAcidsLm], trigPoints=[])
        query = AARead('id1', 'ACAACAAAA')
        subject = Subject(AARead('id2', 'AAAAAAA'))
        faas = FeatureAALengthScore(histogram, query, subject, dbParams)
        score, analysis = faas.calculateScore(0)
        mrs = 8 / 10
        ln = 6 / 7
        self.assertEqual(mrs * ln, score)
        self.assertEqual(
            {
                'denominatorQuery': 9,
                'denominatorSubject': 7,
                'matchedOffsetCount': 8,
                'matchedQueryOffsetCount': 4,
                'matchedRegionScore': 0.8,
                'matchedRegionSize': 6,
                'matchedSubjectOffsetCount': 4,
                'maxQueryOffset': 5,
                'maxSubjectOffset': 5,
                'minQueryOffset': 0,
                'minSubjectOffset': 0,
                'normaliserQuery': 6 / 9,
                'normaliserSubject': 6 / 7,
                'score': score,
                'scoreClass': FeatureAALengthScore,
                'totalOffsetCount': 10,
            },
            analysis)

    def testOnePairInBinQueryHasOneUnmatchedPairInsideMatch(self):
        """
        A bin containing one pair where the landmark and trig point do not
        overlap must have the correct score if the query has an additional
        non-matching pair that is inside the match area.
        """
        self.maxDiff = None
        queryLandmark = Landmark('AlphaHelix', 'A', 0, 20)
        queryTrigPoint = TrigPoint('Peaks', 'P', 50)
        subjectLandmark = Landmark('AlphaHelix', 'A', 0, 20)
        subjectTrigPoint = TrigPoint('Peaks', 'P', 50)
        histogram = Histogram(1)
        histogram.add(44, {
            'queryLandmark': queryLandmark,
            'queryTrigPoint': queryTrigPoint,
            'subjectLandmark': subjectLandmark,
            'subjectTrigPoint': subjectTrigPoint,
        })
        histogram.finalize()
        dbParams = DatabaseParameters(landmarks=[AlphaHelix, AminoAcidsLm],
                                      trigPoints=[])
        query = AARead('id', 20 * 'A' + 'FRRRFRRRFAAC' + 20 * 'A')
        subject = Subject(AARead('id2', 60 * 'A'))
        faas = FeatureAALengthScore(histogram, query, subject, dbParams)
        score, analysis = faas.calculateScore(0)
        self.assertEqual((42 / 52) * (51 / 52), score)
        self.assertEqual(
            {
                'denominatorQuery': 52,
                'denominatorSubject': 60,
                'matchedOffsetCount': 42,
                'matchedQueryOffsetCount': 21,
                'matchedRegionScore': 42 / 52,
                'matchedRegionSize': 51,
                'matchedSubjectOffsetCount': 21,
                'maxQueryOffset': 50,
                'maxSubjectOffset': 50,
                'minQueryOffset': 0,
                'minSubjectOffset': 0,
                'normaliserQuery': 51 / 52,
                'normaliserSubject': 51 / 60,
                'score': score,
                'scoreClass': FeatureAALengthScore,
                'totalOffsetCount': 52,
            },
            analysis)

    def testOnePairInBinQueryHasOneUnmatchedPairExactlySpanningMatch(self):
        """
        A bin containing one pair must have a the correct score if the query
        has an additional pair that exactly spans the match area but the
        additional pairs' offsets match those of the match (and so do not
        affect the score).
        """
        self.maxDiff = None
        queryLandmark = Landmark('AlphaHelix', 'A', 0, 9)
        queryTrigPoint = TrigPoint('Peaks', 'P', 13)
        subjectLandmark = Landmark('AlphaHelix', 'A', 0, 9)
        subjectTrigPoint = TrigPoint('Peaks', 'P', 13)
        histogram = Histogram(1)
        histogram.add(44, {
            'queryLandmark': queryLandmark,
            'queryTrigPoint': queryTrigPoint,
            'subjectLandmark': subjectLandmark,
            'subjectTrigPoint': subjectTrigPoint,
        })
        histogram.finalize()
        dbParams = DatabaseParameters(landmarks=[AlphaHelix, AminoAcidsLm],
                                      trigPoints=[])
        query = AARead('id', 'FRRRFRRRFAAAAC')
        subject = Subject(AARead('id2', 'AAAAAAAAAAAAAA'))
        faas = FeatureAALengthScore(histogram, query, subject, dbParams)
        score, analysis = faas.calculateScore(0)
        self.assertEqual((9 + 9) / (9 + 9), score)
        self.assertEqual(
            {
                'denominatorQuery': 14,
                'denominatorSubject': 14,
                'matchedOffsetCount': 20,
                'matchedQueryOffsetCount': 10,
                'matchedRegionScore': 1.0,
                'matchedRegionSize': 14,
                'matchedSubjectOffsetCount': 10,
                'maxQueryOffset': 13,
                'maxSubjectOffset': 13,
                'minQueryOffset': 0,
                'minSubjectOffset': 0,
                'normaliserQuery': 1.0,
                'normaliserSubject': 1.0,
                'score': score,
                'scoreClass': FeatureAALengthScore,
                'totalOffsetCount': 20,
            },
            analysis)

    def testOnePairInBinQueryHasOneUnmatchedPairExceedingMatch(self):
        """
        A bin containing two pairs must have the right score if the query has
        an additional pair that exceeds the match area on both sides (because
        the subject is used for the score normalisation by length, the score
        is not affected).
        """
        self.maxDiff = None
        queryLandmark1 = Landmark('AminoAcidsLm', 'N', 3, 1)
        queryTrigPoint1 = TrigPoint('AminoAcids', 'M', 6)
        subjectLandmark1 = Landmark('AminoAcidsLm', 'N', 3, 1)
        subjectTrigPoint1 = TrigPoint('AminoAcids', 'M', 6)

        queryLandmark2 = Landmark('AminoAcidsLm', 'N', 1, 1)
        queryTrigPoint2 = TrigPoint('AminoAcids', 'M', 4)
        subjectLandmark2 = Landmark('AminoAcidsLm', 'N', 1, 1)
        subjectTrigPoint2 = TrigPoint('AminoAcids', 'M', 4)

        histogram = Histogram(1)
        histogram.add(44, {
            'queryLandmark': queryLandmark1,
            'queryTrigPoint': queryTrigPoint1,
            'subjectLandmark': subjectLandmark1,
            'subjectTrigPoint': subjectTrigPoint1,
        })
        histogram.add(44, {
            'queryLandmark': queryLandmark2,
            'queryTrigPoint': queryTrigPoint2,
            'subjectLandmark': subjectLandmark2,
            'subjectTrigPoint': subjectTrigPoint2,
        })
        histogram.finalize()
        dbParams = DatabaseParameters(landmarks=[AminoAcidsLm], trigPoints=[])
        query = AARead('id1', 'CAAAAAACA')
        subject = Subject(AARead('id2', 'AAAAAAA'))
        faas = FeatureAALengthScore(histogram, query, subject, dbParams)
        score, analysis = faas.calculateScore(0)
        mrs = 8 / 8
        ln = 6 / 7
        self.assertEqual(mrs * ln, score)
        self.assertEqual(
            {
                'denominatorQuery': 9,
                'denominatorSubject': 7,
                'matchedOffsetCount': 8,
                'matchedQueryOffsetCount': 4,
                'matchedRegionScore': 1.0,
                'matchedRegionSize': 6,
                'matchedSubjectOffsetCount': 4,
                'maxQueryOffset': 6,
                'maxSubjectOffset': 6,
                'minQueryOffset': 1,
                'minSubjectOffset': 1,
                'normaliserQuery': 6 / 9,
                'normaliserSubject': 6 / 7,
                'score': score,
                'scoreClass': FeatureAALengthScore,
                'totalOffsetCount': 8,
            },
            analysis)

    def testTwoPairs(self):
        """
        A bin containing two pairs must have the correct score if the query
        and subject both have an additional feature inside their match areas.
        """
        self.maxDiff = None
        queryLandmark1 = Landmark('AminoAcidsLm', 'N', 2, 1)
        queryTrigPoint1 = TrigPoint('AminoAcids', 'M', 5)
        subjectLandmark1 = Landmark('AminoAcidsLm', 'N', 2, 1)
        subjectTrigPoint1 = TrigPoint('AminoAcids', 'M', 5)

        queryLandmark2 = Landmark('AminoAcidsLm', 'N', 12, 1)
        queryTrigPoint2 = TrigPoint('AminoAcids', 'M', 15)
        subjectLandmark2 = Landmark('AminoAcidsLm', 'N', 12, 1)
        subjectTrigPoint2 = TrigPoint('AminoAcids', 'M', 15)

        histogram = Histogram(1)
        histogram.add(44, {
            'queryLandmark': queryLandmark1,
            'queryTrigPoint': queryTrigPoint1,
            'subjectLandmark': subjectLandmark1,
            'subjectTrigPoint': subjectTrigPoint1,
        })
        histogram.add(44, {
            'queryLandmark': queryLandmark2,
            'queryTrigPoint': queryTrigPoint2,
            'subjectLandmark': subjectLandmark2,
            'subjectTrigPoint': subjectTrigPoint2,
        })
        histogram.finalize()
        dbParams = DatabaseParameters(landmarks=[AminoAcidsLm],
                                      trigPoints=[])
        query = AARead('id', 'AACAAWAAACAACAAWAAAA')
        subject = Subject(AARead('id2', 'AACAAWAACAAACAAWAAAAAAAAAAAAAA'))
        faas = FeatureAALengthScore(histogram, query, subject, dbParams)
        score, analysis = faas.calculateScore(0)
        self.assertEqual((8 / 10) * (14 / 20), score)
        self.assertEqual(
            {
                'denominatorQuery': 20,
                'denominatorSubject': 30,
                'matchedOffsetCount': 8,
                'matchedQueryOffsetCount': 4,
                'matchedRegionScore': 0.8,
                'matchedRegionSize': 14,
                'matchedSubjectOffsetCount': 4,
                'maxQueryOffset': 15,
                'maxSubjectOffset': 15,
                'minQueryOffset': 2,
                'minSubjectOffset': 2,
                'normaliserQuery': 14 / 20,
                'normaliserSubject': 14 / 30,
                'score': score,
                'scoreClass': FeatureAALengthScore,
                'totalOffsetCount': 10,
            },
            analysis)

    def testCompareEqualSequencesScore(self):
        """
        If a sequence is compared to itself, the score isn't necessarily 1.0.
        """
        pichninde = AARead('pichninde', 'RLKFGLSYKEQVGGNRELYVGDLNTKLTTRLIEDYS'
                                        'ESLMQNMRYTCLNNEKEFERALLDMKSVVRQSGLAV'
                                        'SMDHSKWGPHMSPVIFAALLKGLEFNLKDGSEVPNA'
                                        'AIVNILLWHIHKMVEVPFNVVEAYMKGFLKRGLGMM'
                                        'DKGGCTIAEEFMFGYFEKGKVPSHISSVLDMGQGIL'
                                        'HNTSDLYGLITEQFINYALELCYGVRFISYTSSDDE'
                                        'IMLSLNEAFKFKDRDELNVDLVLDCMEFHYFLSDKL'
                                        'NKFVSPKTVVGTFASEFKSRFFIWSQEVPLLTKFVA'
                                        'AALH')

        db = DatabaseSpecifier().getDatabaseFromKeywords(
            landmarks=[
                'AlphaHelix', 'AlphaHelix_3_10', 'AlphaHelix_pi',
                'AminoAcidsLm', 'BetaStrand', 'BetaTurn', 'Prosite'],
            trigPoints=['AminoAcids', 'Peaks', 'Troughs'],
            distanceBase=1.01, limitPerLandmark=50, minDistance=1,
            maxDistance=100)
        _, subjectIndex, _ = db.addSubject(pichninde)

        findParams = FindParameters(significanceFraction=0.01,
                                    binScoreMethod='FeatureAALengthScore')
        result = db.find(pichninde, findParams, storeFullAnalysis=True)
        self.assertEqual((292 / 292) * (290 / 292),
                         result.analysis[subjectIndex]['bestBinScore'])

        scoreAnalysis = result.analysis[
            subjectIndex]['significantBins'][0]['scoreAnalysis']
        self.maxDiff = None
        self.assertEqual(
            {
                'denominatorQuery': 292,
                'denominatorSubject': 292,
                'matchedOffsetCount': 420,
                'matchedQueryOffsetCount': 210,
                'matchedRegionScore': 1.0,
                'matchedRegionSize': 290,
                'matchedSubjectOffsetCount': 210,
                'maxQueryOffset': 290,
                'maxSubjectOffset': 290,
                'minQueryOffset': 1,
                'minSubjectOffset': 1,
                'normaliserQuery': 290 / 292,
                'normaliserSubject': 290 / 292,
                'score': ((292 / 292) * (290 / 292)),
                'scoreClass': FeatureAALengthScore,
                'totalOffsetCount': 420,
            },
            scoreAnalysis)

    def testScoresMustBeSymmetric(self):
        """
        When comparing two sequences, the scores must be the same, no matter
        which one is used as the query or subject.
        """
        golv = AARead('GOLV', 'RVDIFKKNQHGGLREIYVLDLASRIVQLCLEEISRAVCQELPIEMM'
                              'MHPELKLKKPQEHMYKAAISPESYKSNVSSSNDAKVWNQGHHVAKF'
                              'AQFLCRLLSPEWHGLIVNGLKLWTNKKIALPDGVMNILSRANTPLF'
                              'RNSIHQAVHDSYKGITPMRWLRPGETFMRIESGMMQGILHYTSSLF'
                              'HASLLMMRDSLWRSYSEQLGVKSITTDLVSSDDSSRMTDIFYRDSK'
                              'NFKRGKIFARADHMAIEPLSRCFGIWMSPKSTYCCNGIMEFNSEYF'
                              'FRASLYRPTLKWSYACLG')

        akav = AARead('AKAV', 'VFTYFNKGQKTAKDREIFVGEFEAKMCLYLVERISKERCKLNPDEM'
                              'ISEPGDGKLKKLEDMAEYEIRYTANTLKSMKDKALQEFSKFADDFN'
                              'FKPHSTKIEINADMSKWSAQDVLFKYFWLFALDPALYKPEKERILY'
                              'FLCNYMDKVLVIPDDVMTSILDQRVKREKDIIYEMTNGLKQNWVSI'
                              'KRNWLQGNLNYTSSYLHSCCMNVYKDIIKNVATLLEGDVLVNSMVH'
                              'SDDNHTSITMIQDKFPDDIIIEYCIKLFEKICLSFGNQANMKKTYV'
                              'TNFIKEFVSLFNIYGEPFSVYGRFLLTAVG')

        findParams = FindParameters(significanceFraction=0.01,
                                    binScoreMethod='FeatureAALengthScore')

        kwds = dict(landmarks=['Prosite'], trigPoints=['Peaks'],
                    distanceBase=1, limitPerLandmark=40, minDistance=1,
                    maxDistance=10000)

        db1 = DatabaseSpecifier().getDatabaseFromKeywords(**kwds)
        _, subjectIndex1, _ = db1.addSubject(golv)
        result1 = db1.find(akav, findParams, storeFullAnalysis=True)

        db2 = DatabaseSpecifier().getDatabaseFromKeywords(**kwds)
        _, subjectIndex2, _ = db2.addSubject(akav)
        result2 = db2.find(golv, findParams, storeFullAnalysis=True)

        self.assertEqual(result1.analysis[subjectIndex1]['bestBinScore'],
                         result2.analysis[subjectIndex2]['bestBinScore'])

    def testPrintAnalysis(self):
        """
        The analysis of a score calculation must print correctly, whether
        we print it using the class name explicitly or the score class that's
        given in the analysis.
        """
        self.maxDiff = None
        queryLandmark1 = Landmark('AminoAcidsLm', 'N', 2, 1)
        queryTrigPoint1 = TrigPoint('AminoAcids', 'M', 5)
        subjectLandmark1 = Landmark('AminoAcidsLm', 'N', 2, 1)
        subjectTrigPoint1 = TrigPoint('AminoAcids', 'M', 5)

        queryLandmark2 = Landmark('AminoAcidsLm', 'N', 12, 1)
        queryTrigPoint2 = TrigPoint('AminoAcids', 'M', 15)
        subjectLandmark2 = Landmark('AminoAcidsLm', 'N', 12, 1)
        subjectTrigPoint2 = TrigPoint('AminoAcids', 'M', 15)

        histogram = Histogram(1)
        histogram.add(44, {
            'queryLandmark': queryLandmark1,
            'queryTrigPoint': queryTrigPoint1,
            'subjectLandmark': subjectLandmark1,
            'subjectTrigPoint': subjectTrigPoint1,
        })
        histogram.add(44, {
            'queryLandmark': queryLandmark2,
            'queryTrigPoint': queryTrigPoint2,
            'subjectLandmark': subjectLandmark2,
            'subjectTrigPoint': subjectTrigPoint2,
        })
        histogram.finalize()
        dbParams = DatabaseParameters(landmarks=[AminoAcidsLm],
                                      trigPoints=[])
        query = AARead('id', 'AACAAWAAACAACAAWAAAA')
        subject = Subject(AARead('id2', 'AACAAWAACAAACAAWAAAAAAAAAAAAAA'))
        faas = FeatureAALengthScore(histogram, query, subject, dbParams)
        score, analysis = faas.calculateScore(0)
        self.assertEqual(0.8 * 0.7, score)

        expected = (
            'Score method: FeatureAALengthScore\n'
            'Matched offset range in query: 2 to 15\n'
            'Matched offset range in subject: 2 to 15\n'
            'Total (query+subject) AA offsets in matched hashes: 8\n'
            'Subject AA offsets in matched hashes: 4\n'
            'Query AA offsets in matched hashes: 4\n'
            'Total (query+subject) AA offsets in hashes in matched '
            'region: 10\n'
            'Matched region score 0.8000 (8 / 10)\n'
            'Query normalizer: 0.7000 (14 / 20)\n'
            'Subject normalizer: 0.4667 (14 / 30)\n'
            'Score: 0.5600')
        self.assertEqual(expected,
                         FeatureAALengthScore.printAnalysis(analysis))
        self.assertEqual(expected,
                         analysis['scoreClass'].printAnalysis(analysis))

    def testPrintAnalysisWithPassedResult(self):
        """
        The analysis of a score calculation must print correctly when we
        pass a pre-existing C{MultilineString} instance.
        """
        self.maxDiff = None
        queryLandmark1 = Landmark('AminoAcidsLm', 'N', 2, 1)
        queryTrigPoint1 = TrigPoint('AminoAcids', 'M', 5)
        subjectLandmark1 = Landmark('AminoAcidsLm', 'N', 2, 1)
        subjectTrigPoint1 = TrigPoint('AminoAcids', 'M', 5)

        queryLandmark2 = Landmark('AminoAcidsLm', 'N', 12, 1)
        queryTrigPoint2 = TrigPoint('AminoAcids', 'M', 15)
        subjectLandmark2 = Landmark('AminoAcidsLm', 'N', 12, 1)
        subjectTrigPoint2 = TrigPoint('AminoAcids', 'M', 15)

        histogram = Histogram(1)
        histogram.add(44, {
            'queryLandmark': queryLandmark1,
            'queryTrigPoint': queryTrigPoint1,
            'subjectLandmark': subjectLandmark1,
            'subjectTrigPoint': subjectTrigPoint1,
        })
        histogram.add(44, {
            'queryLandmark': queryLandmark2,
            'queryTrigPoint': queryTrigPoint2,
            'subjectLandmark': subjectLandmark2,
            'subjectTrigPoint': subjectTrigPoint2,
        })
        histogram.finalize()
        dbParams = DatabaseParameters(landmarks=[AminoAcidsLm],
                                      trigPoints=[])
        query = AARead('id', 'AACAAWAAACAACAAWAAAA')
        subject = Subject(AARead('id2', 'AACAAWAACAAACAAWAAAAAAAAAAAAAA'))
        faas = FeatureAALengthScore(histogram, query, subject, dbParams)
        score, analysis = faas.calculateScore(0)
        self.assertEqual(0.8 * 0.7, score)
        preExisting = MultilineString()
        preExisting.append('Hello:')
        preExisting.indent()
        FeatureAALengthScore.printAnalysis(analysis, result=preExisting)

        expected = (
            'Hello:\n'
            '  Score method: FeatureAALengthScore\n'
            '  Matched offset range in query: 2 to 15\n'
            '  Matched offset range in subject: 2 to 15\n'
            '  Total (query+subject) AA offsets in matched hashes: 8\n'
            '  Subject AA offsets in matched hashes: 4\n'
            '  Query AA offsets in matched hashes: 4\n'
            '  Total (query+subject) AA offsets in hashes in matched '
            'region: 10\n'
            '  Matched region score 0.8000 (8 / 10)\n'
            '  Query normalizer: 0.7000 (14 / 20)\n'
            '  Subject normalizer: 0.4667 (14 / 30)\n'
            '  Score: 0.5600')
        self.assertEqual(expected, str(preExisting))
        preExisting.outdent()
=======
                'numeratorQuery': 0,
                'numeratorSubject': 0,
                'normaliserQuery': 1.0,
                'normaliserSubject': 1.0,
                'score': score,
                'scoreClass': FeatureAAScore,
                'totalOffsetCount': 0,
            },
            analysis)
>>>>>>> 3af97702
<|MERGE_RESOLUTION|>--- conflicted
+++ resolved
@@ -3345,15 +3345,51 @@
         preExisting.outdent()
 
 
-<<<<<<< HEAD
+class TestFeatureAAScoreWithTemplate(TestCase):
+    """
+    Tests for the light.bin_score.FeatureAAScore class using a template.
+    """
+
+    def testEmptyBin(self):
+        """
+        A bin containing no elements must have a score of 0.0 if the query and
+        subject both have no features.
+        """
+        template = """
+            Subject                    ------|---|--
+            Query                       ---|---|---
+        """
+
+        template = Template(template)
+        findParams = FindParameters(binScoreMethod='FeatureAAScore')
+        score, analysis = template.calculateScore(findParams=findParams)
+        self.assertEqual(0.0, score)
+        self.assertEqual(
+            {
+                'denominatorQuery': 0,
+                'denominatorSubject': 0,
+                'matchedOffsetCount': 0,
+                'matchedQueryOffsetCount': 0,
+                'matchedRegionScore': 0.0,
+                'matchedSubjectOffsetCount': 0,
+                'maxQueryOffset': None,
+                'maxSubjectOffset': None,
+                'minQueryOffset': None,
+                'minSubjectOffset': None,
+                'numeratorQuery': 0,
+                'numeratorSubject': 0,
+                'normaliserQuery': 1.0,
+                'normaliserSubject': 1.0,
+                'score': score,
+                'scoreClass': FeatureAAScore,
+                'totalOffsetCount': 0,
+            },
+            analysis)
+
+
 class TestFeatureAALengthScore(TestCase):
     """
     Tests for the light.bin_score.FeatureAALengthScore class.
-=======
-class TestFeatureAAScoreWithTemplate(TestCase):
-    """
-    Tests for the light.bin_score.FeatureAAScore class using a template.
->>>>>>> 3af97702
     """
 
     def testEmptyBin(self):
@@ -3361,7 +3397,6 @@
         A bin containing no elements must have a score of 0.0 if the query and
         subject both have no features.
         """
-<<<<<<< HEAD
         self.maxDiff = None
         histogram = Histogram()
         histogram.finalize()
@@ -3452,30 +3487,11 @@
                 'matchedQueryOffsetCount': 0,
                 'matchedRegionScore': 0.0,
                 'matchedRegionSize': 0,
-=======
-        template = """
-            Subject                    ------|---|--
-            Query                       ---|---|---
-        """
-
-        template = Template(template)
-        findParams = FindParameters(binScoreMethod='FeatureAAScore')
-        score, analysis = template.calculateScore(findParams=findParams)
-        self.assertEqual(0.0, score)
-        self.assertEqual(
-            {
-                'denominatorQuery': 0,
-                'denominatorSubject': 0,
-                'matchedOffsetCount': 0,
-                'matchedQueryOffsetCount': 0,
-                'matchedRegionScore': 0.0,
->>>>>>> 3af97702
                 'matchedSubjectOffsetCount': 0,
                 'maxQueryOffset': None,
                 'maxSubjectOffset': None,
                 'minQueryOffset': None,
                 'minSubjectOffset': None,
-<<<<<<< HEAD
                 'normaliserQuery': 0.0,
                 'normaliserSubject': 0.0,
                 'score': score,
@@ -4238,15 +4254,4 @@
             '  Subject normalizer: 0.4667 (14 / 30)\n'
             '  Score: 0.5600')
         self.assertEqual(expected, str(preExisting))
-        preExisting.outdent()
-=======
-                'numeratorQuery': 0,
-                'numeratorSubject': 0,
-                'normaliserQuery': 1.0,
-                'normaliserSubject': 1.0,
-                'score': score,
-                'scoreClass': FeatureAAScore,
-                'totalOffsetCount': 0,
-            },
-            analysis)
->>>>>>> 3af97702
+        preExisting.outdent()