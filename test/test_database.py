--- conflicted
+++ resolved
@@ -632,8 +632,6 @@
         db = Database([AlphaHelix], [])
         subject = AARead('id', sequence)
         db.addSubject(subject)
-
-<<<<<<< HEAD
         checksum = self._checksum([
             AlphaHelix.NAME,
             None,  # Limit per landmark.
@@ -643,39 +641,6 @@
             'id', sequence,
         ])
         self.assertEqual(checksum, db.checksum)
-=======
-        expected = sha256()
-        self._update(AlphaHelix.NAME, expected)
-        self._update(None, expected)  # Limit per landmark value.
-        self._update(None, expected)  # Max distance value.
-        self._update(None, expected)  # Min distance value.
-        self._update(1, expected)  # bucketFactor
-        self._update('id', expected)
-        self._update(sequence, expected)
-
-        # The database dictionary now contains
-        #
-        # {
-        #     'A3:A2:31': [{'subjectIndex': 0, 'offset': 31}],
-        #     'A2:A3:-31': [{'subjectIndex': 0, 'offset': 0}]
-        # }
-        #
-        # We have to add the keys in order and the keys and values of the
-        # values in order.
-
-        self._update('A2:A3:-31', expected)
-        self._update('offset', expected)
-        self._update(0, expected)
-        self._update('subjectIndex', expected)
-        self._update(0, expected)
-
-        self._update('A3:A2:31', expected)
-        self._update('offset', expected)
-        self._update(31, expected)
-        self._update('subjectIndex', expected)
-        self._update(0, expected)
-
-        self.assertEqual(expected.hexdigest(), db.checksum())
 
     def testSaveLoadWithNonDefaultParameters(self):
         """
@@ -701,5 +666,4 @@
         error = 'bucketFactor must be > 0.'
         self.assertRaisesRegexp(ValueError, error, Database, [], [],
                                 limitPerLandmark=16, maxDistance=17,
-                                minDistance=18, bucketFactor=0)
->>>>>>> 183fc8e5
+                                minDistance=18, bucketFactor=0)