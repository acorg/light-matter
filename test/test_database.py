from unittest import TestCase
from json import loads
from cStringIO import StringIO

from light.landmarks.alpha_helix import AlphaHelix
from light.trig.peaks import Peaks
from light.database import ScannedReadDatabase
from dark.reads import AARead


class TestScannedReadDatabase(TestCase):
    """
    Tests for the light.database.ScannedReadDatabase class.
    """
    def testFindersAreStored(self):
        """
        The list of landmark and trig point finders must be stored correctly.
        """
        db = ScannedReadDatabase([AlphaHelix], [Peaks])
        self.assertEqual([AlphaHelix], db.landmarkFinderClasses)
        self.assertEqual([Peaks], db.trigPointFinderClasses)

    def testInitialStatistics(self):
        """
        The database statistics must be initially correct.
        """
        db = ScannedReadDatabase([], [])
        self.assertEqual(0, db.readCount)
        self.assertEqual(0, db.totalResidues)
        self.assertEqual(0, db.totalCoveredResidues)

    def testInitialDatabaseIsEmpty(self):
        """
        The database must be empty if no reads have been added.
        """
        db = ScannedReadDatabase([AlphaHelix], [Peaks])
        self.assertEqual({}, db.d)

    def testInitialDatabaseHasNoReadInfo(self):
        """
        The database must not have any stored read information if no reads have
        been added.
        """
        db = ScannedReadDatabase([], [])
        self.assertEqual([], db.readInfo)

    def testOneReadOneLandmark(self):
        """
        If one read is added but it only has one landmark, nothing is added
        to the database.
        """
        db = ScannedReadDatabase([AlphaHelix], [])
        db.addRead(AARead('id', 'FRRRFRRRF'))
        self.assertEqual({}, db.d)

    def testOneReadOneLandmarkReadInfo(self):
        """
        If one read is added an entry is appended to the read info.
        """
        db = ScannedReadDatabase([AlphaHelix], [])
        db.addRead(AARead('id', 'FRRRFRRRF'))
        self.assertEqual([('id', 9)], db.readInfo)

    def testOneReadOneLandmarkStatistics(self):
        """
        If one read is added the database statistics must be correct.
        """
        db = ScannedReadDatabase([], [])
        db.addRead(AARead('id', 'FRRRFRRRF'))
        self.assertEqual(1, db.readCount)
        self.assertEqual(9, db.totalResidues)
        self.assertEqual(0, db.totalCoveredResidues)

    def testOneReadTwoLandmarks(self):
        """
        If one read is added and it has two landmarks, two keys are added
        to the database.
        """
        db = ScannedReadDatabase([AlphaHelix], [])
        db.addRead(AARead('id', 'FRRRFRRRFRFRFRFRFRFRFRFFRRRFRRRFRRRF'))
        self.assertEqual(
            {
                'A2:A3:-23': set([(0, 0)]),
                'A3:A2:23': set([(0, 23)]),
            },
            db.d)

    def testOneReadTwoLandmarksStatistics(self):
        """
        If one read is added, the database statistics must be correct.
        """
        db = ScannedReadDatabase([AlphaHelix], [])
        db.addRead(AARead('id', 'FRRRFRRRFRFRFRFRFRFRFRFFRRRFRRRFRRRF'))
        self.assertEqual(1, db.readCount)
        self.assertEqual(36, db.totalResidues)
        self.assertEqual(22, db.totalCoveredResidues)

    def testTwoReadsTwoLandmarks(self):
        """
        If two identical reads are added, both with two landmarks, two keys
        are added to the database and both reads are listed in the dictionary
        values for those two keys.
        """
        db = ScannedReadDatabase([AlphaHelix], [])
        db.addRead(AARead('id1', 'FRRRFRRRFRFRFRFRFRFRFRFFRRRFRRRFRRRF'))
        db.addRead(AARead('id2', 'FRRRFRRRFRFRFRFRFRFRFRFFRRRFRRRFRRRF'))
        self.assertEqual(
            {
                'A2:A3:-23': set([(0, 0), (1, 0)]),
                'A3:A2:23': set([(1, 23), (0, 23)]),
            },
            db.d)

    def testTwoReadsTwoLandmarksStatistics(self):
        """
        If two identical reads are added, the database statistics must be
        correct.
        """
        db = ScannedReadDatabase([AlphaHelix], [])
        db.addRead(AARead('id1', 'FRRRFRRRFRFRFRFRFRFRFRFFRRRFRRRFRRRF'))
        db.addRead(AARead('id2', 'FRRRFRRRFRFRFRFRFRFRFRFFRRRFRRRFRRRF'))
        self.assertEqual(2, db.readCount)
        self.assertEqual(72, db.totalResidues)
        self.assertEqual(44, db.totalCoveredResidues)

    def testTwoReadsTwoLandmarksLimitZeroPairsPerLandmark(self):
        """
        If two identical reads are added, both with two landmarks, no keys
        will be added to the dictionary if limitPerLandmark is zero.
        """
        db = ScannedReadDatabase([AlphaHelix], [], limitPerLandmark=0)
        db.addRead(AARead('id1', 'FRRRFRRRFRFRFRFRFRFRFRFFRRRFRRRFRRRF'))
        db.addRead(AARead('id2', 'FRRRFRRRFRFRFRFRFRFRFRFFRRRFRRRFRRRF'))
        self.assertEqual({}, db.d)

    def testTwoReadsTwoLandmarksDifferentOffsets(self):
        """
        If two reads are added, both with two landmarks separated by the same
        distance, two keys are added to the database and both reads are listed
        in the dictionary values for those two keys.
        """
        db = ScannedReadDatabase([AlphaHelix], [])
        db.addRead(AARead('id1', 'AFRRRFRRRFRFRFRFRFRFRFRFFRRRFRRRFRRRF'))
        db.addRead(AARead('id2', 'FRRRFRRRFRFRFRFRFRFRFRFFRRRFRRRFRRRF'))
        self.assertEqual(
            {
                'A2:A3:-23': set([(0, 1), (1, 0)]),
                'A3:A2:23': set([(1, 23), (0, 24)]),
            },
            db.d)

    def testOneReadOneLandmarkOnePeak(self):
        """
        If one read is added and it has one landmark and one peak, one pair is
        added to the database.
        """
        db = ScannedReadDatabase([AlphaHelix], [Peaks])
        db.addRead(AARead('id', 'FRRRFRRRFASA'))
        self.assertEqual(
            {
                'A2:P:-10': set([(0, 0)]),
            },
            db.d)

    def testOneReadOneLandmarkOnePeakNoTrigFinders(self):
        """
        If one read is added and it has one landmark and one peak, but no trig
        finders are in use, nothing is added to the database.
        """
        db = ScannedReadDatabase([AlphaHelix], [])
        db.addRead(AARead('id', 'FRRRFRRRFASA'))
        self.assertEqual({}, db.d)

    def testOneReadOneLandmarkTwoPeaks(self):
        """
        If one read is added and it has one landmark and two peaks, two pairs
        are added to the database.
        """
        db = ScannedReadDatabase([AlphaHelix], [Peaks])
        db.addRead(AARead('id', 'FRRRFRRRFASAASA'))
        self.assertEqual(
            {
                'A2:P:-10': set([(0, 0)]),
                'A2:P:-13': set([(0, 0)]),
            },
            db.d)

    def testOneReadOneLandmarkTwoPeaksLimitOnePairPerLandmark(self):
        """
        If one read is added and it has one landmark and two peaks, but a
        limit of one pair per landmarks is imposed, only one key is added to
        the database.
        """
        db = ScannedReadDatabase([AlphaHelix], [Peaks], limitPerLandmark=1)
        db.addRead(AARead('id', 'FRRRFRRRFASAASA'))
        self.assertEqual(
            {
                'A2:P:-10': set([(0, 0)]),
            },
            db.d)

    def testOneReadOneLandmarkTwoPeaksSevereMaxDistance(self):
        """
        If one read is added and it has one landmark and two peaks, but a
        severe maximum distance is imposed, no keys are added to
        the database.
        """
        db = ScannedReadDatabase([AlphaHelix], [Peaks], maxDistance=1)
        db.addRead(AARead('id', 'FRRRFRRRFASAASA'))
        self.assertEqual({}, db.d)

    def testOneReadOneLandmarkTwoPeaksIntermediateMaxDistance(self):
        """
        If one read is added and it has one landmark and two peaks, but a
        maximum distance is imposed that makes one of the peaks too far
        away, only one key is added to the database.
        """
        db = ScannedReadDatabase([AlphaHelix], [Peaks], maxDistance=11)
        db.addRead(AARead('id', 'FRRRFRRRFASAASA'))
        self.assertEqual(
            {
                'A2:P:-10': set([(0, 0)]),
            },
            db.d)

    def testOneReadOneLandmarkTwoPeaksLargeMaxDistance(self):
        """
        If one read is added and it has one landmark and two peaks, and a
        maximum distance is imposed that is greater than the distance to the
        peaks, two keys are added to the database.
        """
        db = ScannedReadDatabase([AlphaHelix], [Peaks], maxDistance=15)
        db.addRead(AARead('id', 'FRRRFRRRFASAASA'))
        self.assertEqual(
            {
                'A2:P:-10': set([(0, 0)]),
                'A2:P:-13': set([(0, 0)]),
            },
            db.d)

    def testSaveLoadEmpty(self):
        """
        When asked to save and then load an empty database, the correct
        database must result.
        """
        db = ScannedReadDatabase([], [])
        fp = StringIO()
        db.save(fp)
        fp.seek(0)
        result = db.load(fp)
        self.assertEqual(0, result.readCount)
        self.assertEqual(0, result.totalCoveredResidues)
        self.assertEqual({}, result.d)
        self.assertEqual([], result.landmarkFinderClasses)
        self.assertEqual(None, result.limitPerLandmark)
        self.assertEqual(None, result.maxDistance)
        self.assertEqual([], result.trigPointFinderClasses)
        self.assertEqual(0, result.totalResidues)

    def testSaveLoadNonEmpty(self):
        """
        When asked to save and then load a non-empty empty database, the
        correct database must result.
        """
        db = ScannedReadDatabase([AlphaHelix], [Peaks])
        db.addRead(AARead('id', 'FRRRFRRRFASAASA'))
        fp = StringIO()
        db.save(fp)
        fp.seek(0)
        result = db.load(fp)
        self.assertEqual(db.readCount, result.readCount)
        self.assertEqual(db.totalCoveredResidues, result.totalCoveredResidues)
        self.assertEqual(db.d, result.d)
        self.assertEqual(db.landmarkFinderClasses,
                         result.landmarkFinderClasses)
        self.assertEqual(db.limitPerLandmark, result.limitPerLandmark)
        self.assertEqual(db.maxDistance, result.maxDistance)
        self.assertEqual(db.trigPointFinderClasses,
                         result.trigPointFinderClasses)
        self.assertEqual(db.totalResidues, result.totalResidues)

    def testFindNotMatching(self):
        """
        A non-matching key must not be found.
        """
        subject = AARead('subject', 'FRRRFRRRFASAASA')
        query = AARead('query', 'FRRR')
        db = ScannedReadDatabase([AlphaHelix], [Peaks])
        db.addRead(subject)
        result = db.find(query)
        self.assertEqual({}, result.matches)

    def testFindOneMatching(self):
        """
        One matching key must be found.
        """
        subject = AARead('subject', 'FRRRFRRRFASAASA')
        query = AARead('query', 'FRRRFRRRFASAASA')
        db = ScannedReadDatabase([AlphaHelix], [Peaks], maxDistance=11)
        db.addRead(subject)
        result = db.find(query)
        self.assertEqual([0], result.matches[0]['query'])

    def testFindNoneMatchingTooSmallDistance(self):
        """
        One matching key must be found.
        """
        subject = AARead('subject', 'FRRRFRRRFASAASA')
        query = AARead('query', 'FRRRFRRRFASAASA')
        db = ScannedReadDatabase([AlphaHelix], [Peaks], maxDistance=1)
        db.addRead(subject)
        result = db.find(query)
        self.assertEqual([], result.matches[0]['query'])

    def testFindNoneMatchingNoTrigPoint(self):
        """
        One matching key must be found.
        """
        subject = AARead('subject', 'FRRRFRRRFASAASA')
        query = AARead('query', 'FRRRFRRRFASAASA')
        db = ScannedReadDatabase([AlphaHelix], [])
        db.addRead(subject)
        result = db.find(query)
        self.assertEqual([], result.matches[0]['query'])

    def testFindTwoMatchingInSameSubject(self):
        """
        Two matching keys in the same subject must be found.
        """
        subject = AARead('subject', 'FRRRFRRRFASAASA')
        query = AARead('query', 'FRRRFRRRFASAASA')
        db = ScannedReadDatabase([AlphaHelix], [Peaks])
        db.addRead(subject)
        result = db.find(query)
<<<<<<< HEAD
        self.assertEqual([0, 0], result.matches[0]['query'])
=======
        self.assertEqual([0, 0], result.matches['subject']['query'])

    def testSaveParamsAsJSON(self):
        """
        Saving parameters as JSON must work correctly.
        """
        db = ScannedReadDatabase([AlphaHelix], [Peaks], limitPerLandmark=3,
                                 maxDistance=10)
        db.addRead(AARead('id', 'FRRRFRRRFASAASA'))
        out = StringIO()
        db.saveParamsAsJSON(out)
        expected = {
            'landmarkFinderClasses': ['AlphaHelix'],
            'trigPointFinderClasses': ['Peaks'],
            'limitPerLandmark': 3,
            'maxDistance': 10,
            'readCount': 1,
            'totalResidues': 15,
            'totalCoveredResidues': 11,
        }
        self.assertEqual(expected, loads(out.getvalue()))
>>>>>>> 27b757d0
<|MERGE_RESOLUTION|>--- conflicted
+++ resolved
@@ -332,10 +332,7 @@
         db = ScannedReadDatabase([AlphaHelix], [Peaks])
         db.addRead(subject)
         result = db.find(query)
-<<<<<<< HEAD
         self.assertEqual([0, 0], result.matches[0]['query'])
-=======
-        self.assertEqual([0, 0], result.matches['subject']['query'])
 
     def testSaveParamsAsJSON(self):
         """
@@ -355,5 +352,4 @@
             'totalResidues': 15,
             'totalCoveredResidues': 11,
         }
-        self.assertEqual(expected, loads(out.getvalue()))
->>>>>>> 27b757d0
+        self.assertEqual(expected, loads(out.getvalue()))