import warnings
from unittest import TestCase
import numpy as np
import matplotlib
# The comment below is from
# https://github.com/biopython/biopython/blob/master/Tests/test_Phylo_depend.py
# Don't use the Wx backend for matplotlib, use the simpler postscript
# backend -- we're not going to display or save the plot anyway, so it
# doesn't matter much, as long as it's not Wx.  See:
# http://lists.open-bio.org/pipermail/biopython-dev/2012-April/009559.html
matplotlib.use('ps')

from dark.reads import AARead, Reads

from light.parameters import FindParameters
from light.graphics import (
    PlotHashesInSubjectAndRead, SequenceFeatureAnalysis, plotHistogram,
<<<<<<< HEAD
    plotHistogramLine, plotHistogramLines, alignmentGraphMultipleQueries)
=======
    plotHistogramLine, plotHistogramLines, alignmentGraph)
>>>>>>> 617cdc73

GOLV = AARead('GOLV', 'RVDIFKKNQHGGLREIYVLDLASRIVQLCLEEISRAVCQELPIEMMMHPELKLKK'
                      'PQEHMYKAAISPESYKSNVSSSNDAKVWNQGHHVAKFAQFLCRLLSPEWHGLIVN'
                      'GLKLWTNKKIALPDGVMNILSRANTPLFRNSIHQAVHDSYKGITPMRWLRPGETF'
                      'MRIESGMMQGILHYTSSLFHASLLMMRDSLWRSYSEQLGVKSITTDLVSSDDSSR'
                      'MTDIFYRDSKNFKRGKIFARADHMAIEPLSRCFGIWMSPKSTYCCNGIMEFNSEY'
                      'FFRASLYRPTLKWSYACLG')

AKAV = AARead('AKAV', 'VFTYFNKGQKTAKDREIFVGEFEAKMCLYLVERISKERCKLNPDEMISEPGDGKL'
                      'KKLEDMAEYEIRYTANTLKSMKDKALQEFSKFADDFNFKPHSTKIEINADMSKWS'
                      'AQDVLFKYFWLFALDPALYKPEKERILYFLCNYMDKVLVIPDDVMTSILDQRVKR'
                      'EKDIIYEMTNGLKQNWVSIKRNWLQGNLNYTSSYLHSCCMNVYKDIIKNVATLLE'
                      'GDVLVNSMVHSDDNHTSITMIQDKFPDDIIIEYCIKLFEKICLSFGNQANMKKTY'
                      'VTNFIKEFVSLFNIYGEPFSVYGRFLLTAVG')

BUNV = AARead('BUNV', 'SFTFFNKGQKTAKDREIFVGEFEAKMCMYVVERISKERCKLNTDEMISEPGDSKL'
                      'KILEKKAEEEIRYIVERTKDSIIKGDPSKALKLEINADMSKWSAQDVFYKYFWLI'
                      'AMDPILYPAEKTRILYFMCNYMQKLLILPDDLIANILDQKRPYNDDLILEMTNGL'
                      'NYNYVQIKRNWLQGNFNYISSYVHSCAMLVYKDILKECMKLLDGDCLINSMVHSD'
                      'DNQTSLAIIQNKVSDQIVIQYAANTFESVCLTFGCQANMKKTYITHTCKEFVSLF'
                      'NLHGEPLSVFGRFLLPSVG')


class TestPlotHistogramFunctions(TestCase):
    """
    Tests for functions involved in plotting histograms.
    """
    def testPlotHistogramMustRun(self):
        """
        The plotHistogram function must run properly.
        """
        findParams = FindParameters(significanceMethod='HashFraction',
                                    binScoreMethod='FeatureAAScore')
        plotHistogram(GOLV, AKAV, findParams=findParams)

    def testPlotHistogramLineMustRun(self):
        """
        The plotHistogramLine function must run properly.
        """
        findParams = FindParameters(significanceMethod='HashFraction',
                                    binScoreMethod='FeatureAAScore')

        plotHistogramLine(GOLV, AKAV, findParams=findParams)

    def testPlotHistogramLinesMustRun(self):
        """
        The plotHistogramLines function must run properly.
        """
        findParams = FindParameters(significanceMethod='HashFraction',
                                    binScoreMethod='FeatureAAScore')
        reads = Reads()
        reads.add(GOLV)
        reads.add(AKAV)
        reads.add(BUNV)
        plotHistogramLines(reads, findParams=findParams)


class TestPlotHashesInSubjectAndRead(TestCase):
    """
    Tests for the light.graphics.PlotHashesInSubjectAndRead class.
    """
    def testNoHashes(self):
        """
        If there are no hashes in subject and query, matchingHashes,
        queryHashes and subjectHashes must all be empty.
        """
        subject = AARead('subject', 'RRRRRRRRRRRRRRRRRRRRRRRRRRRRRRRRRRRRRRR')
        query = AARead('query', 'AAAAAAAAAAAAAAAAAAAAAAA')
        hashes = PlotHashesInSubjectAndRead(
            query, subject, landmarks=['AlphaHelix', 'AlphaHelix_3_10'],
            trigPoints=['Peaks'])
        self.assertEqual(0, len(list(hashes.matchingHashes)))
        self.assertEqual(0, len(list(hashes.queryHashes)))
        self.assertEqual(0, len(list(hashes.subjectHashes)))

    def testNoMatchingHashes(self):
        """
        If there are no matching hashes in subject and query, matchingHashes
        must be empty.
        """
        subject = AARead('subject', 'FRRFRRFRRFAAAAAAAAAAAAASARRRRRRRRRRRRRR')
        query = AARead('query', 'FRRFRRFAAASAAAAAAAAAAAAA')
        hashes = PlotHashesInSubjectAndRead(
            query, subject, landmarks=['AlphaHelix', 'AlphaHelix_3_10'],
            trigPoints=['Peaks'])
        self.assertEqual(0, len(list(hashes.matchingHashes)))
        self.assertEqual(1, len(list(hashes.queryHashes)))
        self.assertEqual(1, len(list(hashes.subjectHashes)))

    def testNoQueryOrSubjectHashes(self):
        """
        If all hashes in the query also occur in the subject, queryHashes must
        be empty.
        """
        subject = AARead('subject', 'FRRFRRFRRFAAAAAAAAAAAASARRRRFRRFRRFAAASA')
        query = AARead('query', 'ASARRRRFRRFRRFAAASA')
        hashes = PlotHashesInSubjectAndRead(
            query, subject, landmarks=['AlphaHelix', 'AlphaHelix_3_10'],
            trigPoints=['Peaks'])
        self.assertEqual(2, len(hashes.matchingHashes))
        self.assertEqual(0, len(hashes.queryHashes))
        self.assertEqual(3, len(hashes.subjectHashes))

    def testNoSubjectHashes(self):
        """
        If all hashes in the subject also occur in the query, subjectHashes
        must be empty.
        """
        subject = AARead('subject', 'FRRFRRFRRFAAAAAAAAAAAASA')
        query = AARead('query', 'FRRFRRFRRFAAAAAAAAAAAASARRRRFRRFRRFAAASA')
        hashes = PlotHashesInSubjectAndRead(
            query, subject, landmarks=['AlphaHelix', 'AlphaHelix_3_10'],
            trigPoints=['Peaks'])
        self.assertEqual(1, len(hashes.matchingHashes))
        self.assertEqual(4, len(hashes.queryHashes))
        self.assertEqual(0, len(hashes.subjectHashes))

    def testShowSignificant(self):
        """
        The showSignificant option must work correctly.
        """
        seq = AARead('query', 'FRRRFRRRFASAASAFRRRFRRRFFRRRFRRRFFRRRFRRRF')

        # Showing the significant:
        hashes = PlotHashesInSubjectAndRead(
            seq, seq, landmarks=['AlphaHelix', 'BetaStrand'],
            trigPoints=['Peaks'])
        self.assertEqual(13, len(hashes.matchingHashes))
        self.assertEqual(0, len(hashes.queryHashes))
        self.assertEqual(0, len(hashes.subjectHashes))

        # Same input, but hiding the significant:
        hashes = PlotHashesInSubjectAndRead(
            seq, seq, landmarks=['AlphaHelix', 'BetaStrand'],
            trigPoints=['Peaks'], showSignificant=False)
        self.assertEqual(1, len(hashes.matchingHashes))
        self.assertEqual(0, len(hashes.queryHashes))
        self.assertEqual(12, len(hashes.subjectHashes))

    def testShowInsignificant(self):
        """
        The showInsignificant option must work correctly.
        """
        subject = AARead('subject', 'AFRRRFRRRFASAASAVVVVVVASAVVVASA')
        query = AARead('query', 'FRRRFRRRFASAASAFRRRFRRRFFRRRFRRRFFRRRFRRRF')

        # Showing the insignificant:
        hashes = PlotHashesInSubjectAndRead(
            query, subject, landmarks=['AlphaHelix', 'BetaStrand'],
            trigPoints=['Peaks'])
        self.assertEqual(2, len(hashes.matchingHashes))
        self.assertEqual(11, len(hashes.queryHashes))
        self.assertEqual(7, len(hashes.subjectHashes))

        # Same input, but hiding the significant:
        hashes = PlotHashesInSubjectAndRead(
            query, subject, landmarks=['AlphaHelix', 'BetaStrand'],
            trigPoints=['Peaks'], showInsignificant=False)
        self.assertEqual(0, len(hashes.matchingHashes))
        self.assertEqual(11, len(hashes.queryHashes))
        self.assertEqual(9, len(hashes.subjectHashes))

    def testShowBestBinOnly(self):
        """
        The showBestBinOnly option must work correctly, by setting the 'bins'
        attribute to contain just one bin.
        """

        A = 'FRRRFRRRFXXXXXX'
        C = 'FRRRRFRRRRFXXXXXX'

        subject = AARead('subject', 5 * A + C + 2 * A)
        query = AARead('query', 5 * A)

        findParams = FindParameters(significanceFraction=0.01)

        # There are 11 significant bins.
        hashes = PlotHashesInSubjectAndRead(
            query, subject, findParams,
            landmarks=['AlphaHelix', 'AlphaHelix_pi'], trigPoints=[],
            distanceBase=1.025, limitPerLandmark=50, minDistance=1,
            maxDistance=100, showInsignificant=False)
        self.assertEqual(11, len(hashes.bins))

        bestScore = hashes.result.analysis['bestScore']

        # Same input, but restricting ourselves to only the single most
        # significant bin:
        hashes = PlotHashesInSubjectAndRead(
            query, subject, findParams,
            landmarks=['AlphaHelix', 'AlphaHelix_pi'], trigPoints=[],
            distanceBase=1.025, limitPerLandmark=50, minDistance=1,
            maxDistance=100, showInsignificant=False, showBestBinOnly=True)
        self.assertEqual(1, len(hashes.bins))

        # Check that the best bin when we use onlyShowBestBin has the same
        # score as the bin we get when we don't use onlyShowBestBin.
        self.assertEqual(bestScore, hashes.result.analysis['bestScore'])

    def testShowBestBinOnlyIssuesWarning(self):
        """
        The showBestBinOnly option must issue a warning when more than one bin
        has the best score.
        """

        A = 'FRRRFRRRFXXXXXX'
        C = 'FRRRRFRRRRFXXXXXX'

        subject = AARead('subject', 5 * A + C + 5 * A)
        query = AARead('query', 5 * A)

        findParams = FindParameters(significanceFraction=0.01,
                                    binScoreMethod='FeatureAAScore')

        with warnings.catch_warnings(record=True) as w:
            warnings.simplefilter('always')
            PlotHashesInSubjectAndRead(
                query, subject, findParams,
                landmarks=['AlphaHelix', 'AlphaHelix_pi'],
                trigPoints=[], distanceBase=1.025, limitPerLandmark=50,
                minDistance=1, maxDistance=100, showInsignificant=False,
                showBestBinOnly=True)

            self.assertEqual(1, len(w))
            self.assertTrue(issubclass(w[0].category, RuntimeWarning))
            error = ('Multiple bins share the best score (1.000000). '
                     'Displaying just one of them.')
            self.assertIn(error, str(w[0].message))


class TestSequenceFeatureAnalysis(TestCase):
    """
    Tests for the light.graphics.SequenceFeatureAnalysis class.
    """
    def testOneFeatureUniqueOffsets(self):
        """
        If the sequence contains a single feature, the unique offsets method
        must return the correct value.
        """
        read = AARead('id', 'FRRRFRRRF')
        s = SequenceFeatureAnalysis(read, landmarks=['AlphaHelix'],
                                    trigPoints=['Peaks'])
        self.assertEqual(
            {
                'AlphaHelix': {0, 1, 2, 3, 4, 5, 6, 7, 8},
                'Peaks': set(),
            },
            s.uniqueOffsets())

    def testTwoNonOverlappingFeatureUniqueOffsets(self):
        """
        If the sequence contains two non-overlapping features, the unique
        offsets method must return the correct value.
        """
        read = AARead('id', 'FRRRFRRRFW')
        s = SequenceFeatureAnalysis(read, landmarks=['AlphaHelix'],
                                    trigPoints=['AminoAcids'])
        self.assertEqual(
            {
                'AlphaHelix': {0, 1, 2, 3, 4, 5, 6, 7, 8},
                'AminoAcids': {9},
            },
            s.uniqueOffsets())

    def testTwoSpreadOutNonOverlappingFeatureUniqueOffsets(self):
        """
        If the sequence contains two non-overlapping features with other AAs
        before and after them, the unique offsets method must return the
        correct value.
        """
        read = AARead('id', 'XXFRRRFRRRFXXWX')
        s = SequenceFeatureAnalysis(read, landmarks=['AlphaHelix'],
                                    trigPoints=['AminoAcids'])
        self.assertEqual(
            {
                'AlphaHelix': {2, 3, 4, 5, 6, 7, 8, 9, 10},
                'AminoAcids': {13},
            },
            s.uniqueOffsets())

    def testTwoOverlappingFeatureUniqueOffsets(self):
        """
        If the sequence contains two features that overlap, the unique offsets
        method must return the correct value, which will exclude the offset(s)
        in common.
        """
        read = AARead('id', 'AGYGSTWT')
        s = SequenceFeatureAnalysis(read,
                                    landmarks=['AlphaHelix', 'Prosite'],
                                    trigPoints=['AminoAcids'])
        # There is an AminoAcid trig point at offset 6, but that's also in
        # the Prosite feature, so offset 6 is not unique to either finder.
        self.assertEqual(
            {
                'AlphaHelix': set(),
                'AminoAcids': set(),
                'Prosite': {0, 1, 2, 3, 4, 5, 7},
            },
            s.uniqueOffsets())

    def testNames(self):
        """
        The __init__ method of SequenceFeatureAnalysis must set the correct
        landmark and trig point names based on what's in the sequence and what
        we were looking for.
        """
        read = AARead('id', 'FRRRFRRRFWNPNW')
        s = SequenceFeatureAnalysis(read,
                                    landmarks=['AlphaHelix', 'BetaTurn'],
                                    trigPoints=['AminoAcids'])
        self.assertEqual(set(['AlphaHelix', 'BetaTurn']), s.landmarkNames)
        self.assertEqual(set(['AminoAcids']), s.trigPointNames)

    def testMissingNames(self):
        """
        The __init__ method of SequenceFeatureAnalysis must set the correct
        missing landmark and trig point names based on what's in the sequence
        and what we were looking for.
        """
        read = AARead('id', 'FRRRFRRRF')
        s = SequenceFeatureAnalysis(read,
                                    landmarks=['AlphaHelix', 'BetaTurn'],
                                    trigPoints=['AminoAcids'])
        self.assertEqual(set(['BetaTurn']), s.landmarksNotFound)
        self.assertEqual(set(['AminoAcids']), s.trigPointsNotFound)

    def testOffsets(self):
        """
        The __init__ method of SequenceFeatureAnalysis must set the correct
        landmark and trig point offsets.
        """
        read = AARead('id', 'FRRRFRRRFWNPNW')
        s = SequenceFeatureAnalysis(read,
                                    landmarks=['AlphaHelix', 'BetaTurn'],
                                    trigPoints=['AminoAcids'])
        self.assertEqual(
            {
                'AlphaHelix': {0, 1, 2, 3, 4, 5, 6, 7, 8},
                'AminoAcids': {9, 13},
                'BetaTurn': {10, 11, 12, 13},
            },
            s.offsets)

    def testPairwiseOffsetOverlaps(self):
        """
        The pairwiseOffsetOverlaps method must return the correct overlap
        matrix.
        """
        read = AARead('id', 'FRRRFRRRFWNPNW')
        s = SequenceFeatureAnalysis(read,
                                    landmarks=['AlphaHelix', 'BetaTurn'],
                                    trigPoints=['AminoAcids'])
        # The order in the overlaps array is AlphaHelix, BetaTurn,
        # AminoAcids, so the 0.2 value corresponds to the
        self.assertTrue(np.array_equal(
            np.array([
                [1.0, 0.0, 0.0],
                [0.0, 1.0, 0.2],
                [0.0, 0.2, 1.0],
            ]),
            s.pairwiseOffsetOverlaps()))

    def testPrintDensities(self):
        """
        The printDensities method must return the correct string.
        """
        read = AARead('id', 'AAFRRRFRRRFWNPNWXX')
        s = SequenceFeatureAnalysis(
            read,
            landmarks=['AlphaHelix', 'AlphaHelix_pi', 'BetaTurn'],
            trigPoints=['AminoAcids'])
        # Note that AlphaHelix_pi does not appear in the output as it finds
        # no features (it will be present in s.landmarksNotFound). Arguably
        # it should also be in the output.
        self.assertEqual(
            (
                'Feature densities:\n'
                '              OVERALL         UNIQUE\n'
                '  AlphaHelix: 50.00% (9/18)   50.00% (9/18)\n'
                '  BetaTurn:   22.22% (4/18)   16.67% (3/18)\n'
                '  AminoAcids: 11.11% (2/18)    5.56% (1/18)\n'
                '\n'
                '22.22% (4/18) of sequence offsets were not covered by any '
                'feature.'
            ),
            s.printDensities())


<<<<<<< HEAD
class TestAlignmentGraphMultipleQueries(TestCase):
    """
    Tests for the alignmentGraphMultipleQueries function.
    """
    def testAlignmentGraphMultipleQueries(self):
        """
        The alignmentGraphMultipleQueries function must run properly.
        """
        # Turn off interactive display
        pyplot.ioff()
        findParams = FindParameters(significanceMethod='HashFraction',
                                    binScoreMethod='FeatureAAScore')
        reads = Reads()
        reads.add(GOLV)
        reads.add(AKAV)
        alignmentGraphMultipleQueries(reads, BUNV, findParams=findParams,
                                      showFigure=False)

    def testAlignmentGraphMultipleQueriesShowBestBinOnly(self):
        """
        The alignmentGraphMultipleQueries function with showBestBinOnly must
        run properly.
        """
        # Turn off interactive display
        pyplot.ioff()
        findParams = FindParameters(significanceMethod='HashFraction',
                                    binScoreMethod='FeatureAAScore',
                                    significanceFraction=0.0)
        reads = Reads()
        reads.add(GOLV)
        reads.add(AKAV)
        alignmentGraphMultipleQueries(reads, BUNV, showBestBinOnly=True,
                                      findParams=findParams, showFigure=False)
=======
class TestAlignmentGraph(TestCase):
    """
    Tests for the alignmentGraph function.
    """
    def testAlignmentGraphOnlyMustRun(self):
        """
        The alignmentGraph function only showing the alignment graph must run
        properly.
        """
        findParams = FindParameters(significanceMethod='HashFraction',
                                    binScoreMethod='FeatureAAScore')
        alignmentGraph(GOLV, AKAV, showHistogram=False, showHorizontal=False,
                       findParams=findParams)

    def testAlignmentGraphWithHistogramWithHorizontalMustRun(self):
        """
        The alignmentGraph function must run properly when the histogram and
        the horizontal plot are shown too.
        """
        findParams = FindParameters(significanceMethod='HashFraction',
                                    binScoreMethod='FeatureAAScore')
        alignmentGraph(GOLV, AKAV, showHistogram=True, showHorizontal=True,
                       findParams=findParams)

    def testAlignmentGraphWithHistogramMustRun(self):
        """
        The alignmentGraph function showing the histogram must run properly.
        """
        findParams = FindParameters(significanceMethod='HashFraction',
                                    binScoreMethod='FeatureAAScore')
        alignmentGraph(GOLV, AKAV, showHistogram=True, showHorizontal=False,
                       findParams=findParams)

    def testAlignmentGraphWithHorizontalMustRun(self):
        """
        The alignmentGraph function showing the horizontal plot must run
        properly.
        """
        findParams = FindParameters(significanceMethod='HashFraction',
                                    binScoreMethod='FeatureAAScore')
        alignmentGraph(GOLV, AKAV, showHistogram=False, showHorizontal=True,
                       findParams=findParams)
>>>>>>> 617cdc73
<|MERGE_RESOLUTION|>--- conflicted
+++ resolved
@@ -15,11 +15,8 @@
 from light.parameters import FindParameters
 from light.graphics import (
     PlotHashesInSubjectAndRead, SequenceFeatureAnalysis, plotHistogram,
-<<<<<<< HEAD
-    plotHistogramLine, plotHistogramLines, alignmentGraphMultipleQueries)
-=======
-    plotHistogramLine, plotHistogramLines, alignmentGraph)
->>>>>>> 617cdc73
+    plotHistogramLine, plotHistogramLines, alignmentGraph,
+    alignmentGraphMultipleQueries)
 
 GOLV = AARead('GOLV', 'RVDIFKKNQHGGLREIYVLDLASRIVQLCLEEISRAVCQELPIEMMMHPELKLKK'
                       'PQEHMYKAAISPESYKSNVSSSNDAKVWNQGHHVAKFAQFLCRLLSPEWHGLIVN'
@@ -408,7 +405,6 @@
             s.printDensities())
 
 
-<<<<<<< HEAD
 class TestAlignmentGraphMultipleQueries(TestCase):
     """
     Tests for the alignmentGraphMultipleQueries function.
@@ -417,8 +413,6 @@
         """
         The alignmentGraphMultipleQueries function must run properly.
         """
-        # Turn off interactive display
-        pyplot.ioff()
         findParams = FindParameters(significanceMethod='HashFraction',
                                     binScoreMethod='FeatureAAScore')
         reads = Reads()
@@ -432,8 +426,6 @@
         The alignmentGraphMultipleQueries function with showBestBinOnly must
         run properly.
         """
-        # Turn off interactive display
-        pyplot.ioff()
         findParams = FindParameters(significanceMethod='HashFraction',
                                     binScoreMethod='FeatureAAScore',
                                     significanceFraction=0.0)
@@ -442,7 +434,8 @@
         reads.add(AKAV)
         alignmentGraphMultipleQueries(reads, BUNV, showBestBinOnly=True,
                                       findParams=findParams, showFigure=False)
-=======
+
+
 class TestAlignmentGraph(TestCase):
     """
     Tests for the alignmentGraph function.
@@ -484,5 +477,4 @@
         findParams = FindParameters(significanceMethod='HashFraction',
                                     binScoreMethod='FeatureAAScore')
         alignmentGraph(GOLV, AKAV, showHistogram=False, showHorizontal=True,
-                       findParams=findParams)
->>>>>>> 617cdc73
+                       findParams=findParams)