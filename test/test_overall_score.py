--- conflicted
+++ resolved
@@ -10,14 +10,9 @@
 from light.trig.amino_acids import AminoAcids
 from light.trig.peaks import Peaks
 from light.overall_score import (
-<<<<<<< HEAD
     BestBinScore, SignificantBinScore, offsetsInBin, computeLengthNormalizer,
     GreedySignificantBinScore)
-from light.parameters import Parameters, FindParameters
-=======
-    BestBinScore, SignificantBinScore, offsetsInBin, computeLengthNormalizer)
 from light.parameters import DatabaseParameters, FindParameters
->>>>>>> 99b56080
 from light.subject import Subject
 
 
@@ -1688,7 +1683,7 @@
             'subjectTrigPoint': subjectTrigPoint,
         })
         histogram.finalize()
-        params = Parameters([], [])
+        params = DatabaseParameters([], [])
         query = AARead('id1', 'A')
         subject = Subject('id2', 'A', 0)
         significantBins = [
@@ -1746,12 +1741,12 @@
             significanceFraction=0.01, scoreMethod='FeatureAAScore',
             overallScoreMethod='GreedySignificantBinScore')
 
-        kwds = dict(landmarkNames=[
+        kwds = dict(landmarks=[
             'AlphaHelix', 'AlphaHelix_3_10', 'AlphaHelix_pi', 'AminoAcidsLm',
             'BetaStrand', 'BetaTurn', 'Prosite', 'GOR4AlphaHelix',
             'GOR4BetaStrand'],
-            trigPointNames=['Peaks', 'Troughs', 'AminoAcids',
-                            'IndividualPeaks', 'IndividualTroughs'],
+            trigPoints=['Peaks', 'Troughs', 'AminoAcids',
+                        'IndividualPeaks', 'IndividualTroughs'],
             distanceBase=1.0, limitPerLandmark=50, minDistance=1,
             maxDistance=100, featureLengthBase=1.01)
 
@@ -1810,7 +1805,7 @@
             'subjectTrigPoint': subjectTrigPoint,
         })
         histogram.finalize()
-        params = Parameters([AlphaHelix, AminoAcidsLm], [Peaks])
+        params = DatabaseParameters([AlphaHelix, AminoAcidsLm], [Peaks])
         query = AARead('id', 'FRRRFRRRFC')
         subject = Subject('id2', 'A', 0)
         significantBins = [
