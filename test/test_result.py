--- conflicted
+++ resolved
@@ -23,11 +23,7 @@
         database = Database([], [])
         hashCount = 0
         result = Result(read, {}, hashCount, significanceFraction=0.0,
-<<<<<<< HEAD
-                        database=database)
-=======
-                        distanceBase=1.0)
->>>>>>> 42b73aaf
+                        database=database)
         self.assertEqual({}, result.matches)
         self.assertEqual([], list(result.significant()))
         self.assertIs(read, result.scannedRead)
@@ -51,11 +47,7 @@
             ],
         }
         result = Result(read, matches, hashCount, significanceFraction=0.0,
-<<<<<<< HEAD
-                        database=database)
-=======
-                        distanceBase=1.0)
->>>>>>> 42b73aaf
+                        database=database)
         self.assertEqual(matches, result.matches)
 
     def testNoSignificantMatches(self):
@@ -77,11 +69,7 @@
             ],
         }
         result = Result(read, matches, hashCount, significanceFraction=5,
-<<<<<<< HEAD
-                        database=database)
-=======
-                        distanceBase=1.0)
->>>>>>> 42b73aaf
+                        database=database)
         self.assertEqual([], list(result.significant()))
 
     def testOneSignificantMatch(self):
@@ -114,11 +102,7 @@
         }
 
         result = Result(read, matches, hashCount, significanceFraction=0.25,
-<<<<<<< HEAD
-                        database=database)
-=======
-                        distanceBase=1.0)
->>>>>>> 42b73aaf
+                        database=database)
         self.assertEqual([0], list(result.significant()))
         self.assertEqual(0.5, result.analysis[0]['score'])
 
@@ -166,11 +150,7 @@
         }
 
         result = Result(read, matches, hashCount, significanceFraction=0.3,
-<<<<<<< HEAD
-                        database=database)
-=======
-                        distanceBase=1.0)
->>>>>>> 42b73aaf
+                        database=database)
         self.assertEqual([0, 1], sorted(list(result.significant())))
         self.assertEqual(0.4, result.analysis[0]['score'])
         self.assertEqual(0.4, result.analysis[1]['score'])
@@ -180,12 +160,8 @@
         If self.matches is empty, return an empty output.
         """
         read = ScannedRead(AARead('read', 'AGTARFSDDD'))
-<<<<<<< HEAD
         database = Database([], [])
         result = Result(read, [], 0, 0, database=database)
-=======
-        result = Result(read, [], 0, 0, distanceBase=1.0)
->>>>>>> 42b73aaf
         fp = StringIO()
         result.save(fp=fp)
         result = loads(fp.getvalue())
@@ -204,11 +180,7 @@
         read = ScannedRead(AARead('id', 'A'))
         database = Database([], [])
         result = Result(read, {}, 0, significanceFraction=0.0,
-<<<<<<< HEAD
-                        database=database)
-=======
-                        distanceBase=1.0)
->>>>>>> 42b73aaf
+                        database=database)
         fp = StringIO()
         self.assertIs(fp, result.save(fp))
 
@@ -240,11 +212,7 @@
             ],
         }
         result = Result(read, matches, hashCount, significanceFraction=0.1,
-<<<<<<< HEAD
-                        database=database)
-=======
-                        distanceBase=1.0)
->>>>>>> 42b73aaf
+                        database=database)
         fp = StringIO()
         result.save(fp=fp)
         result = loads(fp.getvalue())
@@ -283,11 +251,11 @@
             },
             result)
 
-<<<<<<< HEAD
     def testRightNumberOfBucketsDefault(self):
         """
-        If no bucket factor is given, the number of bins must be 20 if
+        If no bucket factor is given, the number of bins must be 31 if
         the length of the subject is 20 and the length of the read is less.
+        This is because log base 1.1 of 20 is 31.
         """
         read = ScannedRead(AARead('read', 'AGTARFSDDD'))
         database = Database([], [])
@@ -304,18 +272,16 @@
         }
         result = Result(read, matches, hashCount, significanceFraction=0.0,
                         database=database, storeFullAnalysis=True)
-        self.assertEqual(20, len(result.analysis[0]['histogram'].bins))
-
-=======
->>>>>>> 42b73aaf
-    def testRightNumberOfBuckets(self):
+        self.assertEqual(31, len(result.analysis[0]['histogram'].bins))
+
+    def testRightNumberOfBucketsWithNonDefaultDistanceBase(self):
         """
         If a distanceBase of 1.3 is given and the length of the longer
         sequence (out of subject and query) is 20, there should be 11 buckets
         (because int(log base 1.3 of 20) = 11).
         """
         read = ScannedRead(AARead('read', 'AGTARFSDDD'))
-        database = Database([], [], distanceScale=5.0)
+        database = Database([], [])
         database.addSubject(AARead('subject', 'AAAAAAAAAAAAAAAAAAAA'))
         hashCount = 1
         matches = {
@@ -328,41 +294,8 @@
             ],
         }
         result = Result(read, matches, hashCount, significanceFraction=0.0,
-<<<<<<< HEAD
                         database=database, storeFullAnalysis=True)
-        self.assertEqual(4, len(result.analysis[0]['histogram'].bins))
-=======
-                        distanceBase=1.3, storeFullAnalysis=True)
-        self.assertEqual(11, len(result.analysis[0]['histogram'].bins))
->>>>>>> 42b73aaf
-
-    def testRightNumberOfBucketsWithFloatingPointBucketFactor(self):
-        """
-        If a distanceBase of 1.1 is given and the length of the longer
-        sequence (out of subject and query) is 20, there should be 15 buckets
-        (because 20.0 // 1.3 = 15).
-        """
-        read = ScannedRead(AARead('read', 'AGTARFSDDD'))
-        database = Database([], [], distanceScale=1.3)
-        database.addSubject(AARead('subject', 'AAAAAAAAAAAAAAAAAAAA'))
-        hashCount = 1
-        matches = {
-            0: [
-                {
-                    'trigPoint': TrigPoint('Peaks', 'P', 1),
-                    'landmark': Landmark('AlphaHelix', 'A', 1, 9),
-                    'subjectOffsets': [2],
-                },
-            ],
-        }
-        result = Result(read, matches, hashCount, significanceFraction=0.0,
-<<<<<<< HEAD
-                        database=database, storeFullAnalysis=True)
-        self.assertEqual(15, len(result.analysis[0]['histogram'].bins))
-=======
-                        distanceBase=1.1, storeFullAnalysis=True)
         self.assertEqual(31, len(result.analysis[0]['histogram'].bins))
->>>>>>> 42b73aaf
 
     def testPrintWithReadWithNoMatchesDueToNoFinders(self):
         """
