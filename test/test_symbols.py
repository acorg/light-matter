--- conflicted
+++ resolved
@@ -15,9 +15,6 @@
         trigSymbols = [symbol.SYMBOL for symbol in ALL_TRIG_FINDER_CLASSES]
         lmSymbols = [symbol.SYMBOL for symbol in ALL_LANDMARK_FINDER_CLASSES]
         symbols = trigSymbols + lmSymbols
-<<<<<<< HEAD
-        self.assertEqual(9, len(symbols))
-=======
         self.assertEqual(15, len(symbols))
 
     def testAllLandmarkSymbolsAreDifferent(self):
@@ -26,7 +23,6 @@
         """
         symbols = [symbol.SYMBOL for symbol in ALL_LANDMARK_FINDER_CLASSES]
         self.assertEqual(len(symbols), len(set(symbols)))
->>>>>>> f24cf3b3
 
     def testAllSymbolsAreDifferent(self):
         """
